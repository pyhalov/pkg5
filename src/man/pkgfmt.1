'\" te
<<<<<<< HEAD
.\" Copyright (c) 2007, 2013, Oracle and/or its
.\" affiliates. All rights reserved.
.TH pkgfmt 1 "21 May 2013" "SunOS 5.11" "User Commands"
=======
.\" Copyright (c) 2007, 2012, Oracle and/or its affiliates. All rights reserved.
.TH pkgfmt 1 "27 May 2012" "SunOS 5.12" "User Commands"
>>>>>>> b056e2f1
.SH NAME
pkgfmt \- format a package manifest
.SH SYNOPSIS
.LP
.nf
/usr/bin/pkgfmt [-c|-d|-u] [\fIpackage-manifest-file\fR]
.fi

.SH DESCRIPTION
.sp
.LP
\fBpkgfmt\fR without the \fB-c\fR or \fB-d\fR options formats a package manifest in a consistent manner, including wrapping lines at 80 characters, sorting actions by type, and sorting attributes. Lines that do not parse into actions (such as macros, comments, or transforms) do not appear in sorted order.
.sp
.LP
If no arguments are given, \fBpkgfmt\fR reads \fBstdin\fR until EOF, and then writes the formatted manifest to \fBstdout\fR. Any manifests specified on the command line are formatted in place.
.sp
.LP
\fBpkgfmt\fR with the \fB-c\fR option checks whether the manifests are formatted in \fBpkgfmt\fR style. The \fB-d\fR option displays the differences if the file is not properly formatted.
.SH OPTIONS
.sp
.LP
The following options are supported:
.sp
.ne 2
.mk
.na
\fB\fB-?\fR\fR
.ad
.br
.na
\fB\fB--help\fR\fR
.ad
.RS 10n
.rt  
Display a usage message.
.RE

.sp
.ne 2
.mk
.na
\fB\fB-c\fR\fR
.ad
.RS 10n
.rt  
Check whether the manifest is formatted in the \fBpkgfmt\fR style.
.RE

.sp
.ne 2
.mk
.na
\fB\fB-d\fR\fR
.ad
.RS 10n
.rt  
Display manifest differences from the formatted version in unified form.
.RE

.sp
.ne 2
.mk
.na
\fB\fB-u\fR\fR
.ad
.RS 10n
.rt  
Do not wrap lines at 80 characters. This option is useful for applying traditional text processing tools to package manifests.
.RE

.SH EXIT STATUS
.sp
.LP
The following exit values are returned:
.sp
.ne 2
.mk
.na
\fB\fB0\fR\fR
.ad
.RS 6n
.rt  
Command succeeded.
.RE

.sp
.ne 2
.mk
.na
\fB\fB1\fR\fR
.ad
.RS 6n
.rt  
The \fB-c\fR or \fB-d\fR options were specified, and one or more manifests are not in \fBpkgfmt\fR normal form, or an error occurred.
.RE

.sp
.ne 2
.mk
.na
\fB\fB2\fR\fR
.ad
.RS 6n
.rt  
Invalid command line options were specified.
.RE

.sp
.ne 2
.mk
.na
\fB\fB99\fR\fR
.ad
.RS 6n
.rt  
An unanticipated exception occurred.
.RE

.SH ATTRIBUTES
.sp
.LP
See \fBattributes\fR(5) for descriptions of the following attributes:
.sp

.sp
.TS
tab() box;
cw(2.75i) |cw(2.75i) 
lw(2.75i) |lw(2.75i) 
.
ATTRIBUTE TYPEATTRIBUTE VALUE
_
Availability\fBpackage/pkg\fR
_
Interface StabilityUncommitted
.TE

.SH SEE ALSO
.sp
.LP
\fBpkg\fR(5)
.sp
.LP
\fBhttps://java.net/projects/ips/pages/Home\fR<|MERGE_RESOLUTION|>--- conflicted
+++ resolved
@@ -1,12 +1,6 @@
 '\" te
-<<<<<<< HEAD
-.\" Copyright (c) 2007, 2013, Oracle and/or its
-.\" affiliates. All rights reserved.
-.TH pkgfmt 1 "21 May 2013" "SunOS 5.11" "User Commands"
-=======
 .\" Copyright (c) 2007, 2012, Oracle and/or its affiliates. All rights reserved.
-.TH pkgfmt 1 "27 May 2012" "SunOS 5.12" "User Commands"
->>>>>>> b056e2f1
+.TH pkgfmt 1 "27 May 2012" "SunOS 5.11" "User Commands"
 .SH NAME
 pkgfmt \- format a package manifest
 .SH SYNOPSIS
@@ -150,4 +144,4 @@
 \fBpkg\fR(5)
 .sp
 .LP
-\fBhttps://java.net/projects/ips/pages/Home\fR+\fBhttp://hub.opensolaris.org/bin/view/Project+pkg/\fR