#!/usr/bin/python
#
# CDDL HEADER START
#
# The contents of this file are subject to the terms of the
# Common Development and Distribution License (the "License").
# You may not use this file except in compliance with the License.
#
# You can obtain a copy of the license at usr/src/OPENSOLARIS.LICENSE
# or http://www.opensolaris.org/os/licensing.
# See the License for the specific language governing permissions
# and limitations under the License.
#
# When distributing Covered Code, include this CDDL HEADER in each
# file and include the License file at usr/src/OPENSOLARIS.LICENSE.
# If applicable, add the following below this CDDL HEADER, with the
# fields enclosed by brackets "[]" replaced with your own identifying
# information: Portions Copyright [yyyy] [name of copyright owner]
#
# CDDL HEADER END
#

#
# Copyright (c) 2010, 2013, Oracle and/or its affiliates. All rights reserved.
#

import testutils
if __name__ == "__main__":
        testutils.setup_environment("../../../proto")
import pkg5unittest

from pkg.server.query_parser import Query
import os
import pkg
import pkg.catalog
import pkg.depotcontroller as dc
import pkg.fmri as fmri
import pkg.pkggzip
import pkg.misc as misc
import pkg.server.repository as sr
import shutil
import tempfile
import time
import urllib
import urlparse
import unittest

class TestPkgRepo(pkg5unittest.SingleDepotTestCase):
        # Cleanup after every test.
        persistent_setup = False
        # Tests in this suite use the read only data directory.
        need_ro_data = True

        tree10 = """
            open tree@1.0,5.11-0:20110804T203458Z
            add file tmp/empty mode=0555 owner=root group=bin path=/etc/empty
            add file tmp/truck1 mode=0444 owner=root group=bin path=/etc/trailer
            add set name=info.classification value=org.opensolaris.category.2008:System/Core
            add set name=pkg.summary value="Leafy SPARC package" variant.arch=sparc
            add set name=pkg.summary value="Leafy i386 package" variant.arch=i386
            add set name=variant.arch value=i386 value=sparc
            close
        """

        amber10 = """
            open amber@1.0,5.11-0:20110804T203458Z
            add depend fmri=pkg:/tree@1.0 type=require
            add set name=pkg.summary value="Millenia old resin"
            add set name=pkg.human-version value="1.0a"
            close
        """

        amber20 = """
            open amber@2.0,5.11-0:20110804T203458Z
            add depend fmri=pkg:/tree@1.0 type=require
            close
        """

        amber30 = """
            open amber@3.0,5.11-0:20110804T203458Z
            add set name=pkg.renamed value=true
            add depend fmri=pkg:/bronze@1.0 type=require
            close
        """

        amber40 = """
            open amber@4.0,5.11-0:20110804T203458Z
            add set name=pkg.obsolete value=true
            close
        """

        truck10 = """
            open truck@1.0,5.11-0:20110804T203458Z
            add file tmp/empty mode=0555 owner=root group=bin path=/etc/NOTICES/empty
            add file tmp/truck1 mode=0444 owner=root group=bin path=/etc/truck1
            add depend fmri=pkg:/amber@1.0 type=require
            close
        """

        truck20 = """
            open truck@2.0,5.11-0:20110804T203458Z
            add file tmp/empty mode=0555 owner=root group=bin path=/etc/NOTICES/empty
            add file tmp/truck1 mode=0444 owner=root group=bin path=/etc/truck1
            add file tmp/truck2 mode=0444 owner=root group=bin path=/etc/truck2
            add depend fmri=pkg:/amber@2.0 type=require
            close
        """

        zoo10 = """
            open zoo@1.0,5.11-0:20110804T203458Z
            close
        """

        fhashes = {
             "tmp/empty": "5f5fb715934e0fa2bfb5611fd941d33228027006",
             "tmp/truck1": "c9e257b659ace6c3fbc4d334f49326b3889fd109",
             "tmp/truck2": "c07fd27b5b57f8131f42e5f2c719a469d9fc71c5",
        }

        def setUp(self):
                pkg5unittest.SingleDepotTestCase.setUp(self)
                self.make_misc_files(["tmp/empty", "tmp/truck1", "tmp/truck2",
                    "tmp/other"])

        def test_00_base(self):
                """Verify pkgrepo handles basic option and subcommand parsing
                as expected.
                """

                # --help, -? should exit with 0.
                self.pkgrepo("--help", exit=0)
                self.pkgrepo("'-?'", exit=0)

                # unknown options should exit with 2.
                self.pkgrepo("-U", exit=2)
                self.pkgrepo("--unknown", exit=2)

                # unknown subcommands should exit with 2.
                self.pkgrepo("unknown_subcmd", exit=2)

                # no subcommand should exit with 2.
                self.pkgrepo("", exit=2)

                # global option with no subcommand should exit with 2.
                self.pkgrepo("-s %s" % self.test_root, exit=2)

                # Verify an invalid URI causes an exit 2.
                for baduri in ("file://not/valid", "http://not@$$_-^valid"):
                        self.pkgrepo("info -s %s" % baduri, exit=2)

        def test_01_create(self):
                """Verify pkgrepo create works as expected."""

                # Verify create without a destination exits.
                self.pkgrepo("create", exit=2)

                # Verify create with an invalid URI as an operand exits with 2.
                for baduri in ("file://not/valid", "http://not@$$_-^valid"):
                        self.pkgrepo("create %s" % baduri, exit=2)

                # Verify create works whether -s is used to supply the location
                # of the new repository or it is passed as an operand.  Also
                # verify that either a path or URI can be used to provide the
                # repository's location.
                repo_path = self.dc.get_repodir()
                shutil.rmtree(repo_path)
                repo_uri = self.dc.get_repo_url()

                # Specify using global option and path.
                self.pkgrepo("create -s %s" % repo_path)
                # This will fail if a repository wasn't created.
                self.dc.get_repo()
                shutil.rmtree(repo_path)

                # Specify using operand and URI.
                self.pkgrepo("create %s" % repo_uri)
                # This will fail if a repository wasn't created.
                self.get_repo(repo_path)
                shutil.rmtree(repo_path)

                # Verify create works for an empty, pre-existing directory.
                os.mkdir(repo_path)
                self.pkgrepo("create %s" % repo_path)
                # This will fail if a repository wasn't created.
                self.get_repo(repo_path)

                # Verify create fails for a non-empty, pre-existing directory.
                self.pkgrepo("create %s" % repo_path, exit=1)

        def test_02_get_set_property(self):
                """Verify pkgrepo get and set works as expected."""

                # Verify command without a repository exits.
                self.pkgrepo("get", exit=2)

                # Create a repository (a version 3 one is needed for these
                # tests).
                repo_path = self.dc.get_repodir()
                repo_uri = self.dc.get_repo_url()
                depot_uri = self.dc.get_depot_url()
                shutil.rmtree(repo_path)
                self.assert_(not os.path.exists(repo_path))
                self.pkgrepo("create -s %s --version=3" % repo_path)

                # Verify get handles unknown properties gracefully.
                self.pkgrepo("get -s %s repository/unknown" % repo_uri, exit=1)

                # Verify get returns partial failure if only some
                # properties cannot be found.
                self.pkgrepo("get -s %s repository/origins "
                    "repository/unknown" % repo_uri, exit=3)

                # Verify full default output for both network and file case.
                self.dc.start()
                for uri in (repo_uri, depot_uri):
                        self.pkgrepo("get -s %s" % uri)
                        expected = """\
SECTION    PROPERTY         VALUE
feed       description      ""
feed       icon             web/_themes/pkg-block-icon.png
feed       id               ""
feed       logo             web/_themes/pkg-block-logo.png
feed       name             package\ repository\ feed
feed       window           24
publisher  alias            ""
publisher  prefix           test
repository collection_type  core
repository description      ""
repository detailed_url     ""
repository legal_uris       ()
repository maintainer       ""
repository maintainer_url   ""
repository mirrors          ()
repository name             package\ repository
repository origins          ()
repository refresh_seconds  14400
repository registration_uri ""
repository related_uris     ()
repository version          3
"""
                        self.assertEqualDiff(expected, self.output)
                self.dc.stop()

                # Verify full tsv output.
                self.pkgrepo("get -s %s -Ftsv" % repo_uri)
                expected = """\
SECTION\tPROPERTY\tVALUE
feed\tdescription\t""
feed\ticon\tweb/_themes/pkg-block-icon.png
feed\tid\t""
feed\tlogo\tweb/_themes/pkg-block-logo.png
feed\tname\tpackage\ repository\ feed
feed\twindow\t24
publisher\talias\t""
publisher\tprefix\ttest
repository\tcollection_type\tcore
repository\tdescription\t""
repository\tdetailed_url\t""
repository\tlegal_uris\t()
repository\tmaintainer\t""
repository\tmaintainer_url\t""
repository\tmirrors\t()
repository\tname\tpackage\ repository
repository\torigins\t()
repository\trefresh_seconds\t14400
repository\tregistration_uri\t""
repository\trelated_uris\t()
repository\tversion\t3
"""
                self.assertEqualDiff(expected, self.output)

                # Verify that -H omits headers for full output.
                self.pkgrepo("get -s %s -H" % repo_uri)
                self.assert_(self.output.find("SECTION") == -1)

                # Verify specific get default output and that
                # -H omits headers for specific get output.
                self.pkgrepo("get -s %s publisher/prefix" %
                    repo_uri)
                expected = """\
SECTION    PROPERTY         VALUE
publisher  prefix           test
"""
                self.assertEqualDiff(expected, self.output)

                self.pkgrepo("get -s %s -H publisher/prefix "
                    "repository/origins" % repo_uri)
                expected = """\
publisher  prefix           test
repository origins          ()
"""
                self.assertEqualDiff(expected, self.output)

                # Verify specific get tsv output.
                self.pkgrepo("get -s %s -F tsv publisher/prefix" %
                    repo_uri)
                expected = """\
SECTION\tPROPERTY\tVALUE
publisher\tprefix\ttest
"""
                self.assertEqualDiff(expected, self.output)

                self.pkgrepo("get -s %s -HF tsv publisher/prefix "
                    "repository/origins" % repo_uri)
                expected = """\
publisher\tprefix\ttest
repository\torigins\t()
"""
                self.assertEqualDiff(expected, self.output)

                # Verify set fails if no property is provided.
                self.pkgrepo("set -s %s" % repo_uri, exit=2)

                # Verify set gracefully handles bad property values.
                self.pkgrepo("set -s %s publisher/prefix=_invalid" %repo_uri,
                    exit=1)

                # Verify set can set single value properties.
                self.pkgrepo("set -s %s publisher/prefix=opensolaris.org" %
                    repo_uri)
                self.pkgrepo("get -s %s -HF tsv publisher/prefix" % repo_uri)
                expected = """\
publisher\tprefix\topensolaris.org
"""
                self.assertEqualDiff(expected, self.output)

                # Verify set can set multi-value properties.
                self.pkgrepo("set -s %s "
                    "'repository/origins=(http://pkg.opensolaris.org/dev "
                    "http://pkg-eu-2.opensolaris.org/dev)'" % repo_uri)
                self.pkgrepo("get -s %s -HF tsv repository/origins" % repo_uri)
                expected = """\
repository\torigins\t(http://pkg.opensolaris.org/dev http://pkg-eu-2.opensolaris.org/dev)
"""
                self.assertEqualDiff(expected, self.output)

                # Verify set can set unknown properties.
                self.pkgrepo("set -s %s 'foo/bar=value'" % repo_uri)
                self.pkgrepo("get -s %s -HF tsv foo/bar" % repo_uri)
                expected = """\
foo\tbar\tvalue
"""
                self.assertEqualDiff(expected, self.output)

                # Create a repository (a version 3 one is needed for this
                # test).
                repo_path = self.dc.get_repodir()
                repo_uri = self.dc.get_repo_url()
                depot_uri = self.dc.get_depot_url()
                shutil.rmtree(repo_path)
                self.assert_(not os.path.exists(repo_path))
                self.pkgrepo("create -s %s --version=3" % repo_path)
                self.pkgrepo("set -s %s publisher/prefix=test" % repo_path)

                # Verify setting publisher properties fails for version 3
                # repositories.
                self.pkgrepo("set -s %s -p all "
                    "repository/origins=http://localhost" % repo_uri, exit=1)

                # Create version 4 repository.
                shutil.rmtree(repo_path)
                self.assert_(not os.path.exists(repo_path))
                self.create_repo(repo_path)

                # Verify get handles unknown publishers gracefully.
                self.pkgrepo("get -s %s -p test repository/origins" % repo_uri,
                    exit=1)

                # Add a publisher by setting properties for one that doesn't
                # exist yet.
                self.pkgrepo("set -s %s -p test "
                    "repository/name='package repository' "
                    "repository/refresh-seconds=7200" %
                    repo_uri)

                # Verify get handles unknown properties gracefully.
                self.pkgrepo("get -s %s -p test repository/unknown" % repo_uri,
                    exit=1)

                # Verify get returns partial failure if only some properties
                # cannot be found.
                self.pkgrepo("get -s %s -p all repository/origins "
                    "repository/unknown" % repo_uri, exit=3)

                # Verify full default output for both network and file case.
                self.dc.start()
                for uri in (repo_uri, depot_uri):
                        self.pkgrepo("get -s %s -p all" % uri)
                        expected = """\
PUBLISHER SECTION    PROPERTY         VALUE
test      publisher  alias            
test      publisher  prefix           test
test      repository collection-type  core
test      repository description      
test      repository legal-uris       ()
test      repository mirrors          ()
test      repository name             package\ repository
test      repository origins          ()
test      repository refresh-seconds  7200
test      repository registration-uri ""
test      repository related-uris     ()
"""
                        self.assertEqualDiff(expected, self.output)
                self.dc.stop()

                # Verify full tsv output.
                self.pkgrepo("get -s %s -p all -Ftsv" % repo_uri)
                expected = """\
PUBLISHER\tSECTION\tPROPERTY\tVALUE
test\tpublisher\talias\t
test\tpublisher\tprefix\ttest
test\trepository\tcollection-type\tcore
test\trepository\tdescription\t
test\trepository\tlegal-uris\t()
test\trepository\tmirrors\t()
test\trepository\tname\tpackage\ repository
test\trepository\torigins\t()
test\trepository\trefresh-seconds\t7200
test\trepository\tregistration-uri\t""
test\trepository\trelated-uris\t()
"""
                self.assertEqualDiff(expected, self.output)

                # Verify that -H omits headers for full output.
                self.pkgrepo("get -s %s -p all -H" % repo_uri)
                self.assert_(self.output.find("SECTION") == -1)

                # Verify specific get default output and that
                # -H omits headers for specific get output.
                self.pkgrepo("get -s %s -p all publisher/prefix" %
                    repo_uri)
                expected = """\
PUBLISHER SECTION    PROPERTY         VALUE
test      publisher  prefix           test
"""
                self.assertEqualDiff(expected, self.output)

                self.pkgrepo("get -s %s -p all -H publisher/prefix "
                    "repository/origins" % repo_uri)
                expected = """\
test      publisher  prefix           test
test      repository origins          ()
"""
                self.assertEqualDiff(expected, self.output)

                # Verify specific get tsv output.
                self.pkgrepo("get -s %s -p all -F tsv publisher/prefix" %
                    repo_uri)
                expected = """\
PUBLISHER\tSECTION\tPROPERTY\tVALUE
test\tpublisher\tprefix\ttest
"""
                self.assertEqualDiff(expected, self.output)

                self.pkgrepo("get -s %s -HF tsv -p all publisher/prefix "
                    "repository/origins" % repo_uri)
                expected = """\
test\tpublisher\tprefix\ttest
test\trepository\torigins\t()
"""
                self.assertEqualDiff(expected, self.output)

                # Verify set fails if no property is provided.
                self.pkgrepo("set -s %s -p test" % repo_uri, exit=2)

                # Verify set gracefully handles bad property values and
                # properties that can't be set.
                self.pkgrepo("set -s %s -p test publisher/alias=_invalid" %
                    repo_uri, exit=1)
                self.pkgrepo("set -s %s -p test publisher/prefix=_invalid" %
                    repo_uri, exit=2)

                # Verify set can set single value properties.
                self.pkgrepo("set -s %s -p all publisher/alias=test1" %
                    repo_uri)
                self.pkgrepo("get -s %s -p all -HF tsv publisher/alias "
                    "publisher/prefix" % repo_uri)
                expected = """\
test\tpublisher\talias\ttest1
test\tpublisher\tprefix\ttest
"""
                self.assertEqualDiff(expected, self.output)

                # Verify set can set multi-value properties.
                self.pkgrepo("set -s %s -p all "
                    "'repository/origins=(http://pkg.opensolaris.org/dev "
                    "http://pkg-eu-2.opensolaris.org/dev)'" % repo_uri)
                self.pkgrepo("get -s %s -p all -HF tsv repository/origins" %
                    repo_uri)
                expected = """\
test\trepository\torigins\t(http://pkg-eu-2.opensolaris.org/dev/ http://pkg.opensolaris.org/dev/)
"""
                self.assertEqualDiff(expected, self.output)

                # Verify set can not set unknown properties.
                self.pkgrepo("set -s %s -p all 'foo/bar=value'" % repo_uri,
                    exit=2)

                # Add another publisher by setting a property for it.
                self.pkgrepo("set -p test2 -s %s publisher/alias=''" % repo_uri)

                # Verify get returns properties for multiple publishers.
                expected = """\
test\tpublisher\talias\ttest1
test\tpublisher\tprefix\ttest
test\trepository\tcollection-type\tcore
test\trepository\tdescription\t
test\trepository\tlegal-uris\t()
test\trepository\tmirrors\t()
test\trepository\tname\tpackage\ repository
test\trepository\torigins\t(http://pkg-eu-2.opensolaris.org/dev/ http://pkg.opensolaris.org/dev/)
test\trepository\trefresh-seconds\t7200
test\trepository\tregistration-uri\t""
test\trepository\trelated-uris\t()
test2\tpublisher\talias\t""
test2\tpublisher\tprefix\ttest2
test2\trepository\tcollection-type\tcore
test2\trepository\tdescription\t""
test2\trepository\tlegal-uris\t()
test2\trepository\tmirrors\t()
test2\trepository\tname\t""
test2\trepository\torigins\t()
test2\trepository\trefresh-seconds\t""
test2\trepository\tregistration-uri\t""
test2\trepository\trelated-uris\t()
"""
                self.pkgrepo("get -s %s -p all -HFtsv" % repo_uri)
                self.assertEqualDiff(expected, self.output)

                self.pkgrepo("get -s %s -p test -p test2 -HFtsv" % repo_uri)
                self.assertEqualDiff(expected, self.output)

                # Verify get can list multiple specific properties for
                # multiple specific publishers correctly.
                expected = """\
test\tpublisher\talias\ttest1
test2\tpublisher\talias\t""
"""
                self.pkgrepo("get -s %s -HFtsv -p test -p test2 "
                    "publisher/alias" % repo_uri)
                self.assertEqualDiff(expected, self.output)

                # Verify get has correct output even when some publishers
                # can't be found (and exits with partial failure).
                expected = """\
test\tpublisher\talias\ttest1
test\tpublisher\tprefix\ttest
test\trepository\tcollection-type\tcore
test\trepository\tdescription\t
test\trepository\tlegal-uris\t()
test\trepository\tmirrors\t()
test\trepository\tname\tpackage\ repository
test\trepository\torigins\t(http://pkg-eu-2.opensolaris.org/dev/ http://pkg.opensolaris.org/dev/)
test\trepository\trefresh-seconds\t7200
test\trepository\tregistration-uri\t""
test\trepository\trelated-uris\t()
"""
                self.pkgrepo("get -s %s -p test -p bogus -HFtsv" % repo_uri,
                    exit=3)
                self.assertEqualDiff(expected, self.output)

                # Verify set can set multiple properties for all or specific
                # publishers when multiple publishers are known.
                self.pkgrepo("set -s %s -p all "
                    "repository/description='Support Repository'" % repo_uri)
                expected = """\
test\trepository\tdescription\tSupport\\ Repository
test2\trepository\tdescription\tSupport\\ Repository
"""
                self.pkgrepo("get -s %s -HFtsv -p all repository/description" %
                    repo_uri)
                self.assertEqualDiff(expected, self.output)

                self.pkgrepo("set -s %s -p test2 "
                    "repository/description='2nd Support Repository'" %
                        repo_uri)
                expected = """\
test\trepository\tdescription\tSupport\\ Repository
test2\trepository\tdescription\t2nd\\ Support\\ Repository
"""
                self.pkgrepo("get -s %s -HFtsv -p all repository/description" %
                    repo_uri)
                self.assertEqualDiff(expected, self.output)

        def __test_info(self, repo_path, repo_uri):
                """Private function to verify publisher subcommand behaviour."""

                # Verify subcommand behaviour for empty repository and -H
                # functionality.
                self.pkgrepo("info -s %s" % repo_uri)
                expected = """\
PUBLISHER PACKAGES STATUS           UPDATED
"""
                self.assertEqualDiff(expected, self.output)

                self.pkgrepo("info -s %s -H" % repo_uri)
                expected = """\
"""
                self.assertEqualDiff(expected, self.output)

                # Set a default publisher.
                self.pkgrepo("set -s %s publisher/prefix=test" % repo_path)

                # If a depot is running, this will trigger a reload of the
                # configuration data.
                self.dc.refresh()

                # Publish some packages.
                self.pkgsend_bulk(repo_uri, (self.tree10, self.amber10,
                    self.amber20, self.truck10, self.truck20))

                # Verify info handles unknown publishers gracefully.
                self.pkgrepo("info -s %s -p unknown" % repo_uri, exit=1)

                # Verify info returns partial failure if only some publishers
                # cannot be found.
                self.pkgrepo("info -s %s -p test -p unknown" % repo_uri, exit=3)

                # Verify full default output.
                repo = self.get_repo(repo_path)
                self.pkgrepo("info -s %s -H" % repo_uri)
                cat = repo.get_catalog("test")
                cat_lm = cat.last_modified.isoformat()
                expected = """\
test      3        online           %sZ
""" % cat_lm
                self.assertEqualDiff(expected, self.output)

                # Verify full tsv output.
                self.pkgrepo("info -s %s -HF tsv" % repo_uri)
                expected = """\
test\t3\tonline\t%sZ
""" % cat_lm
                self.assertEqualDiff(expected, self.output)

                # Verify info specific publisher default output.
                self.pkgrepo("info -s %s -H -p test" % repo_uri)
                expected = """\
test      3        online           %sZ
""" % cat_lm
                self.assertEqualDiff(expected, self.output)

                # Verify info specific publisher tsv output.
                self.pkgrepo("info -s %s -HF tsv -p test" % repo_uri)
                expected = """\
test\t3\tonline\t%sZ
""" % cat_lm
                self.assertEqualDiff(expected, self.output)

        def test_03_info(self):
                """Verify pkgrepo info works as expected."""

                # Verify command without a repository exits.
                self.pkgrepo("info", exit=2)

                # Create a repository, verify file-based repository access,
                # and then discard the repository.
                repo_path = self.dc.get_repodir()
                repo_uri = self.dc.get_repo_url()
                shutil.rmtree(repo_path)
                self.create_repo(repo_path)
                self.__test_info(repo_path, repo_uri)
                shutil.rmtree(repo_path)

                # Create a repository and verify http-based repository access.
                self.assert_(not os.path.exists(repo_path))
                self.create_repo(repo_path)
                self.dc.clear_property("publisher", "prefix")
                self.dc.start()
                repo_uri = self.dc.get_depot_url()
                self.__test_info(repo_path, repo_uri)
                self.dc.stop()

        def __test_rebuild(self, repo_path, repo_uri):
                """Private function to verify rebuild subcommand behaviour."""

                #
                # Verify rebuild works for an empty repository.
                #
                repo = self.get_repo(repo_path)
                lm = repo.get_catalog("test").last_modified.isoformat()
                self.pkgrepo("rebuild -s %s" % repo_uri)
                self.wait_repo(repo_path)
                repo = self.get_repo(repo_path)
                nlm = repo.get_catalog("test").last_modified.isoformat()
                self.assertNotEqual(lm, nlm)

                #
                # Verify rebuild --no-index works for an empty repository.
                #
                lm = repo.get_catalog("test").last_modified.isoformat()
                self.pkgrepo("rebuild -s %s --no-index" % repo_uri)
                self.wait_repo(repo_path)
                repo = self.get_repo(repo_path)
                nlm = repo.get_catalog("test").last_modified.isoformat()
                self.assertNotEqual(lm, nlm)

                #
                # Verify rebuild --no-catalog works for an empty repository,
                # and that the catalog itself does not change.
                #
                lm = repo.get_catalog("test").last_modified.isoformat()
                self.pkgrepo("rebuild -s %s --no-catalog" % repo_uri)
                self.wait_repo(repo_path)
                repo = self.get_repo(repo_path)
                nlm = repo.get_catalog("test").last_modified.isoformat()
                self.assertEqual(lm, nlm)

                #
                # Publish some packages and verify they are known afterwards.
                #
                plist = self.pkgsend_bulk(repo_uri, (self.amber10, self.tree10))
                repo = self.get_repo(repo_path)
                self.assertEqual(list(
                    str(f) for f in repo.get_catalog("test").fmris(ordered=True)
                ), plist)

                #
                # Verify that rebuild --no-catalog works for a repository with
                # packages.
                #

                # Now rebuild and verify packages are still known and catalog
                # remains unchanged.
                lm = repo.get_catalog("test").last_modified.isoformat()
                self.pkgrepo("rebuild -s %s --no-catalog" % repo_uri)
                self.wait_repo(repo_path)
                repo = self.get_repo(repo_path)
                self.assertEqual(plist,
                    list(str(f) for f in repo.get_catalog("test").fmris(
                    ordered=True)))
                nlm = repo.get_catalog("test").last_modified.isoformat()
                self.assertEqual(lm, nlm)

                # Destroy the catalog.
                repo.get_catalog("test").destroy()

                # Reload the repository object and verify no packages are known.
                repo = self.get_repo(repo_path)
                self.assertEqual(set(), repo.get_catalog("test").names())

                # Now rebuild and verify packages are still unknown and catalog
                # remains unchanged.
                lm = repo.get_catalog("test").last_modified.isoformat()
                self.pkgrepo("rebuild -s %s --no-catalog" % repo_uri)
                self.wait_repo(repo_path)
                repo = self.get_repo(repo_path)
                self.assertEqual(set(), repo.get_catalog("test").names())
                nlm = repo.get_catalog("test").last_modified.isoformat()
                self.assertEqual(lm, nlm)

                #
                # Verify rebuild will find all the packages again and that they
                # can be searched for.
                #

                # Destroy the catalog.
                repo.get_catalog("test").destroy()

                # Reload the repository object and verify no packages are known.
                repo = self.get_repo(repo_path)
                self.assertEqual(set(), repo.get_catalog("test").names())

                # Now rebuild and verify packages are known and can be searched
                # for.
                self.pkgrepo("rebuild -s %s" % repo_uri)
                self.wait_repo(repo_path)
                repo = self.get_repo(repo_path)
                self.assertEqual(plist,
                    list(str(f) for f in repo.get_catalog("test").fmris(
                    ordered=True)))

                query = Query("tree", False, Query.RETURN_PACKAGES, None, None)
                result = list(e for e in [r for r in repo.search([query])][0])
                fmris = [fmri.PkgFmri(f).get_fmri(anarchy=True) for f in plist]
                expected = [
                    [1, 2, [fmris[0], 'require',
                        'depend fmri=pkg:/tree@1.0 type=require\n']],
                    [1, 2, [fmris[1], 'test/tree',
                        'set name=pkg.fmri value=%s\n' % plist[1]]]
                ]

                # To ensure comparison works, the actual FMRI object in the
                # result has to be stringified.
                result = [list(e) for e in expected]
                for e in result:
                        e[2] = list(e[2])
                        e[2][0] = str(e[2][0])
                self.assertEqualDiff(expected, result)

                #
                # Now rebuild again, but with --no-index, and verify that
                # search data is gone.
                #

                # Destroy the catalog only (to verify that rebuild destroys
                # the index).
                repo.get_catalog("test").destroy()

                # Reload the repository object and verify no packages are known.
                repo = self.get_repo(repo_path)
                self.assertEqual(set(), repo.get_catalog("test").names())

                self.pkgrepo("rebuild -s %s --no-index" % repo_uri)
                self.wait_repo(repo_path)
                repo = self.get_repo(repo_path, read_only=True)
                self.assertEqual(plist,
                    list(str(f) for f in repo.get_catalog("test").fmris(
                    ordered=True)))

                query = Query("tree", False, Query.RETURN_PACKAGES, None, None)
                try:
                        result = list(
                            e for e in [
                                r for r in repo.search([query])
                            ][0]
                        )
                except Exception, e:
                        self.debug("query exception: %s" % e)
                        self.assert_(isinstance(e,
                            sr.RepositorySearchUnavailableError))
                else:
                        raise RuntimeError("Expected "
                            "RepositorySearchUnavailableError")

        def test_04_rebuild(self):
                """Verify pkgrepo rebuild works as expected."""

                # Verify rebuild without a target exits.
                self.pkgrepo("rebuild", exit=2)

                # Create a repository, verify file-based repository access,
                # and then discard the repository.
                repo_path = self.dc.get_repodir()
                repo_uri = self.dc.get_repo_url()
                self.__test_rebuild(repo_path, repo_uri)
                shutil.rmtree(repo_path)

                # Create a repository, add a publisher, remove its catalog,
                # and then verify rebuild still works.
                self.pkgrepo("create %s" % repo_path)
                self.pkgrepo("add-publisher -s %s test" % repo_path)
                repo = self.get_repo(repo_path, read_only=True)
                cat = repo.get_catalog(pub="test")
                cat.destroy()
                self.pkgrepo("rebuild -s %s" % repo_path)
                shutil.rmtree(repo_path)

                # Create a repository and verify network-based repository
                # access.
                self.assert_(not os.path.exists(repo_path))
                self.create_repo(repo_path, properties={ "publisher": {
                    "prefix": "test" } })
                self.dc.clear_property("publisher", "prefix")
                self.dc.start()
                repo_uri = self.dc.get_depot_url()
                self.__test_rebuild(repo_path, repo_uri)

                # Verify rebuild only rebuilds package data for specified
                # publisher in the case that the repository contains package
                # data for multiple publishers.
                self.pkgsend_bulk(repo_uri, """
                    open pkg://test2/foo@1.0
                    close
                    """)

                repo = self.get_repo(repo_path, read_only=True)
                cat = repo.get_catalog(pub="test")
                test_cts = cat.created
                cat = repo.get_catalog(pub="test2")
                test2_cts = cat.created

                self.pkgrepo("rebuild -s %s -p test" % repo_uri)
                self.wait_repo(repo_path)

                # Now compare creation timestamps of each publisher's
                # catalog to verify only test's catalog was rebuilt.
                repo = self.get_repo(repo_path, read_only=True)
                cat = repo.get_catalog(pub="test")
                self.assertNotEqual(cat.created, test_cts)
                test_cts = cat.created
                cat = repo.get_catalog(pub="test2")
                self.assertEqual(cat.created, test2_cts)
                test2_cts = cat.created

                # Verify rebuild without specifying a publisher
                # will rebuild the catalogs for all publishers.
                self.pkgrepo("rebuild -s %s" % repo_uri)
                self.wait_repo(repo_path)
                self.dc.stop()

                # Now compare creation timestamps of each publisher's
                # catalog to verify all catalogs were rebuilt.
                repo = self.get_repo(repo_path, read_only=True)
                cat = repo.get_catalog(pub="test")
                self.assertNotEqual(cat.created, test_cts)
                cat = repo.get_catalog(pub="test2")
                self.assertNotEqual(cat.created, test2_cts)
                shutil.rmtree(repo_path)

                # Now create a repository, publish a package, and deposit a
                # junk file in the manifest directory.
                self.assert_(not os.path.exists(repo_path))
                self.create_repo(repo_path)
                pfmri = self.pkgsend_bulk(repo_path, """
                    open pkg://test/foo@1.0
                    close
                    """)[0]
                repo = self.get_repo(repo_path, read_only=True)
                mdir = os.path.dirname(repo.manifest(pfmri))
                jpath = os.path.join(mdir, "junk")
                with open(jpath, "wb") as f:
                        f.write("random junk")
                self.assertTrue(os.path.exists(jpath))

                # Verify rebuild succeeds.
                self.pkgrepo("rebuild -s %s" % repo_path)

                # Verify junk file is still there.
                self.assertTrue(os.path.exists(jpath))

                # Verify expected package is still known.
                repo = self.get_repo(repo_path, read_only=True)
                self.assertEqualDiff([pfmri],
                    [str(f) for f in repo.get_catalog("test").fmris()])
 
        def __test_refresh(self, repo_path, repo_uri):
                """Private function to verify refresh subcommand behaviour."""

                # Verify refresh doesn't fail for an empty repository.
                self.pkgrepo("refresh -s %s" % repo_path)
                self.wait_repo(repo_path)

                # Publish some packages.
                plist = self.pkgsend_bulk(repo_uri, (self.amber10, self.tree10))

                #
                # Verify refresh will find new packages and that they can be
                # searched for.
                #

                # Reload the repository object and verify published packages
                # are known.
                repo = self.get_repo(repo_path, read_only=True)
                self.assertEqual(plist,
                    list(str(f) for f in repo.get_catalog("test").fmris(
                    ordered=True)))

                self.pkgrepo("refresh -s %s" % repo_uri)
                self.wait_repo(repo_path)
                repo = self.get_repo(repo_path, read_only=True)
                self.assertEqual(plist,
                    list(str(f) for f in repo.get_catalog("test").fmris(
                    ordered=True)))

                query = Query("tree", False, Query.RETURN_PACKAGES, None, None)
                result = list(e for e in [r for r in repo.search([query])][0])
                fmris = [fmri.PkgFmri(f).get_fmri(anarchy=True) for f in plist]
                expected = [
                    [1, 2, [fmris[0], 'require',
                        'depend fmri=pkg:/tree@1.0 type=require\n']],
                    [1, 2, [fmris[1], 'test/tree',
                        'set name=pkg.fmri value=%s\n' % plist[1]]]
                ]

                # To ensure comparison works, the actual FMRI object in the
                # result has to be stringified.
                result = [list(e) for e in expected]
                for e in result:
                        e[2] = list(e[2])
                        e[2][0] = str(e[2][0])
                self.assertEqualDiff(expected, result)

                #
                # Now publish a new package and refresh again with --no-index,
                # and verify that search data doesn't include the new package.
                #
                plist.extend(self.pkgsend_bulk(repo_uri, self.truck10))
                fmris.append(fmri.PkgFmri(plist[-1]).get_fmri(anarchy=True))

                self.pkgrepo("refresh -s %s --no-index" % repo_uri)
                self.wait_repo(repo_path)
                repo = self.get_repo(repo_path, read_only=True)
                self.assertEqualDiff(plist,
                    list(str(f) for f in repo.get_catalog("test").fmris(
                    ordered=True)))

                query = Query("truck", False, Query.RETURN_PACKAGES, None, None)
                result = list(e for e in [r for r in repo.search([query])][0])
                self.assertEqualDiff([], result)

                #
                # Now publish a new package and refresh again with --no-catalog,
                # the package above should now be returned by search, but the
                # just published package shouldn't be found in the catalog or
                # search.
                #
                plist.extend(self.pkgsend_bulk(repo_uri, self.zoo10,
                    no_catalog=True))
                fmris.append(fmri.PkgFmri(plist[-1]).get_fmri(anarchy=True))

                self.pkgrepo("refresh -s %s --no-catalog" % repo_uri)
                self.wait_repo(repo_path)
                repo = self.get_repo(repo_path, read_only=True)
                self.assertEqual(plist[:-1], list(
                    str(f) for f in repo.get_catalog("test").fmris(ordered=True)
                ))

                query = Query("truck", False, Query.RETURN_PACKAGES, None, None)
                result = list(e for e in [r for r in repo.search([query])][0])
                fmris = [fmri.PkgFmri(f).get_fmri(anarchy=True) for f in plist]
                expected = [
                ]

                query = Query("zoo", False, Query.RETURN_PACKAGES, None, None)
                result = list(e for e in [r for r in repo.search([query])][0])
                self.assertEqualDiff([], result)

                # Store time all packages in catalog were added.
                cat = repo.get_catalog("test")
                uname = [part for part in cat.updates][0]
                ulog = pkg.catalog.CatalogUpdate(uname, meta_root=cat.meta_root)
                expected = set()
                for pfmri, op_type, op_time, metadata in ulog.updates():
                        expected.add((str(pfmri), op_time))

                # Finally, run refresh once more and verify that all packages
                # are now visible in the catalog and that refresh was
                # incremental.
                self.pkgrepo("refresh -s %s" % repo_uri)
                self.wait_repo(repo_path)
                repo = self.get_repo(repo_path, read_only=True)
                self.assertEqual(plist, list(
                    str(f) for f in repo.get_catalog("test").fmris(ordered=True)
                ))

                # Get time all packages in catalog were added.
                cat = repo.get_catalog("test")
                uname = [part for part in cat.updates][0]
                ulog = pkg.catalog.CatalogUpdate(uname, meta_root=cat.meta_root)
                returned = set()
                for pfmri, op_type, op_time, metadata in ulog.updates():
                        if pfmri.pkg_name == "zoo":
                                continue
                        returned.add((str(pfmri), op_time))

                # Entries for all packages (except zoo) should have the same
                # operation timestamp (when they were added) before the pkgrepo
                # refresh in update log.
                self.assertEqualDiff(expected, returned)

        def test_05_refresh(self):
                """Verify pkgrepo refresh works as expected."""

                # Verify create without a destination exits.
                self.pkgrepo("refresh", exit=2)

                # Create a repository, verify file-based repository access,
                # and then discard the repository.
                repo_path = self.dc.get_repodir()
                repo_uri = self.dc.get_repo_url()
                self.__test_refresh(repo_path, repo_uri)
                shutil.rmtree(repo_path)

                # Create a repository, add a publisher, remove its catalog,
                # and then verify refresh still works.
                self.pkgrepo("create %s" % repo_path)
                self.pkgrepo("add-publisher -s %s test" % repo_path)
                repo = self.get_repo(repo_path, read_only=True)
                cat = repo.get_catalog(pub="test")
                cat.destroy()
                self.pkgrepo("refresh -s %s" % repo_path)
                shutil.rmtree(repo_path)

                # Create a repository and verify network-based repository
                # access.
                self.assert_(not os.path.exists(repo_path))
                self.create_repo(repo_path, properties={ "publisher": {
                    "prefix": "test" } })
                self.dc.clear_property("publisher", "prefix")
                self.dc.start()
                repo_uri = self.dc.get_depot_url()
                self.__test_refresh(repo_path, repo_uri)

                # Verify refresh only refreshes package data for specified
                # publisher in the case that the repository contains package
                # data for multiple publishers.

                # This is needed to ensure test2 exists as a publisher before
                # the package ever is created.
                self.pkgrepo("set -s %s -p test2 publisher/alias=" % repo_path)
                self.dc.stop()
                self.dc.start()

                repo = self.get_repo(repo_path, read_only=True)
                cat = repo.get_catalog(pub="test")
                test_plist = [str(f) for f in cat.fmris()]
                cat = repo.get_catalog(pub="test2")
                test2_plist = [str(f) for f in cat.fmris()]

                self.pkgsend_bulk(repo_uri, """
                    open pkg://test/refresh@1.0
                    close
                    open pkg://test2/refresh@1.0
                    close
                    """, no_catalog=True)

                self.pkgrepo("refresh -s %s -p test" % repo_uri)
                self.wait_repo(repo_path)

                # Now compare package lists to ensure new package is only seen
                # for 'test' publisher.
                repo = self.get_repo(repo_path, read_only=True)
                cat = repo.get_catalog(pub="test")
                self.assertNotEqual([str(f) for f in cat.fmris()], test_plist)
                test_plist = [str(f) for f in cat.fmris()]
                cat = repo.get_catalog(pub="test2")
                self.assertEqual([str(f) for f in cat.fmris()], test2_plist)
                test2_plist = [str(f) for f in cat.fmris()]

                # Verify refresh without specifying a publisher will refresh the
                # the catalogs for all publishers.
                self.pkgrepo("refresh -s %s" % repo_uri)
                self.wait_repo(repo_path)

                # Now compare package lists to ensure new package is seen for
                # all publishers.
                repo = self.get_repo(repo_path, read_only=True)
                cat = repo.get_catalog(pub="test")
                self.assertEqual([str(f) for f in cat.fmris()], test_plist)
                cat = repo.get_catalog(pub="test2")
                self.assertNotEqual([str(f) for f in cat.fmris()], test2_plist)

                self.dc.stop()

        def test_06_version(self):
                """Verify pkgrepo version works as expected."""

                # Verify version exits with error if operands are provided.
                self.pkgrepo("version operand", exit=2)

                # Verify version exits with error if a repository location is
                # provided.
                self.pkgrepo("version -s %s" % self.test_root, exit=2)

                # Verify version output is sane.
                self.pkgrepo("version")
                self.assert_(self.output.find(pkg.VERSION) != -1)

        def test_07_add_publisher(self):
                """Verify that add-publisher subcommand works as expected."""

                # Create a repository.
                repo_path = os.path.join(self.test_root, "repo")
                self.create_repo(repo_path)

                # Verify invalid publisher prefixes are rejected gracefully.
                self.pkgrepo("-s %s add-publisher !valid" % repo_path, exit=1)
                self.pkgrepo("-s %s add-publisher file:%s" % (repo_path,
                    repo_path), exit=1)
                self.pkgrepo("-s %s add-publisher valid !valid" % repo_path,
                    exit=1)

                # Verify that multiple publishers can be added at a time, and
                # that the first publisher named will be set as the default
                # publisher if a default was not already set.
                self.pkgrepo("-s %s add-publisher example.com example.net" %
                    repo_path)
                self.pkgrepo("-s %s get -p example.com -p example.net "
                    "publisher/alias" % repo_path)
                self.pkgrepo("get -s %s -HFtsv publisher/prefix" % repo_path)
                expected = """\
publisher\tprefix\texample.com
"""
                self.assertEqualDiff(expected, self.output)

                # Verify that add-publisher will exit with complete failure if
                # all publishers being added already exist.
                self.pkgrepo("-s %s add-publisher example.com example.net" %
                    repo_path, exit=1)

                # Verify that add-publisher will exit with partial failure if
                # only some publishers already exist.
                self.pkgrepo("-s %s add-publisher example.com example.org" %
                    repo_path, exit=3)

                # Now set a default publisher before adding a publisher for
                # the first time.
                shutil.rmtree(repo_path)
                self.create_repo(repo_path)
                self.pkgrepo("-s %s set publisher/prefix=example.net" %
                    repo_path)
                self.pkgrepo("-s %s add-publisher example.org" % repo_path)
                self.pkgrepo("get -s %s -HFtsv publisher/prefix" % repo_path)
                expected = """\
publisher\tprefix\texample.net
"""
                self.assertEqualDiff(expected, self.output)

        def test_09_remove_packages(self):
                """Verify that remove subcommand works as expected."""

                # Create a repository and then copy it somewhere for testing
                # to make it easy to restore the original as needed.
                src_repo = os.path.join(self.test_root, "remove-repo")

                self.create_repo(src_repo)
                self.pkgrepo("set -s %s publisher/prefix=test" % src_repo)

                # Test that removing a package when no files have been published
                # works (bug 18424).
                published = self.pkgsend_bulk(src_repo, self.zoo10)
                self.pkgrepo("remove -s %s zoo" % src_repo)

                # Reset the src_repo for the rest of the test.
                shutil.rmtree(src_repo)
                self.create_repo(src_repo)
                self.pkgrepo("set -s %s publisher/prefix=test" % src_repo)

                published = self.pkgsend_bulk(src_repo, (self.tree10,
                    self.amber10, self.amber20, self.truck10, self.truck20,
                    self.zoo10))
                self.pkgrepo("set -s %s publisher/prefix=test2" % src_repo)
                published += self.pkgsend_bulk(src_repo, (self.tree10,
                    self.zoo10))

                # Restore repository for next test.
                dest_repo = os.path.join(self.test_root, "test-repo")
                shutil.copytree(src_repo, dest_repo)

                # Verify that specifying something other than a filesystem-
                # based repository fails.
                self.pkgrepo("remove -s %s tree" % self.durl, exit=2)

                # Verify that non-matching patterns result in error.
                self.pkgrepo("remove -s %s nosuchpackage" % dest_repo, exit=1)
                self.pkgrepo("remove -s %s tree nosuchpackage" % dest_repo,
                    exit=1)

                # Verify that -n works as expected.
                self.pkgrepo("remove -n -s %s zoo" % dest_repo)
                # Since package was not removed, this succeeds.
                self.pkgrepo("remove -n -s %s zoo" % dest_repo) 

                # Verify that -p works as expected.
                self.pkgrepo("remove -s %s -p nosuchpub zoo" % dest_repo,
                    exit=1)
                self.pkgrepo("remove -s %s -p test -p test2 zoo" % dest_repo)
                self.pkgrepo("remove -s %s -p test zoo" % dest_repo, exit=1)
                self.pkgrepo("remove -s %s -p test2 zoo" % dest_repo, exit=1)

                # Restore repository for next test.
                shutil.rmtree(dest_repo)
                shutil.copytree(src_repo, dest_repo)

                # Verify a single version of a package can be removed and that
                # package files will not be removed since older versions still
                # reference them.  (This also tests that packages that only
                # exist for one publisher in a multi-publisher repository can
                # be removed.)
                repo = self.get_repo(dest_repo)
                mpath = repo.manifest(published[4])
                self.pkgrepo("remove -s %s truck@2.0" % dest_repo)

                # The manifest should no longer exist.
                self.assert_(not os.path.exists(mpath))

                # These two files are in use by other packages so should still
                # exist.
                repo.file(self.fhashes["tmp/empty"])
                repo.file(self.fhashes["tmp/truck1"])

                # This file was only referenced by truck@2.0 so should be gone.
                self.assertRaises(sr.RepositoryFileNotFoundError, repo.file,
                    self.fhashes["tmp/truck2"])

                # Restore repository for next test.
                shutil.rmtree(dest_repo)
                shutil.copytree(src_repo, dest_repo)

                # Verify that all versions of a specific package can be removed
                # and that only files not referenced by other packages are
                # removed.
                self.pkgrepo("remove -s %s truck" % dest_repo)

                # This file is still in use by other packages.
                repo = self.get_repo(dest_repo)
                repo.file(self.fhashes["tmp/empty"])
                repo.file(self.fhashes["tmp/truck1"])

                # These files should have been removed since other packages
                # don't reference them.
                self.assertRaises(sr.RepositoryFileNotFoundError, repo.file,
                    self.fhashes["tmp/truck2"])

                # Restore repository for next test.
                shutil.rmtree(dest_repo)
                shutil.copytree(src_repo, dest_repo)

                # Verify that removing all packages that reference files
                # results in all files being removed and an empty file_root
                # for the repository.
                repo = self.get_repo(dest_repo)
                mpaths = []
                for f in published:
                        if "tree" in f or "truck" in f:
                                mpaths.append(repo.manifest(f))

                self.pkgrepo("remove -s %s tree truck" % dest_repo)

                self.assertRaises(sr.RepositoryFileNotFoundError, repo.file,
                    self.fhashes["tmp/empty"])
                self.assertRaises(sr.RepositoryFileNotFoundError, repo.file,
                    self.fhashes["tmp/truck1"])
                self.assertRaises(sr.RepositoryFileNotFoundError, repo.file,
                    self.fhashes["tmp/truck2"])

                # Verify that directories for manifests no longer exist since
                # all versions were removed.
                for mpath in mpaths:
                        pdir = os.path.dirname(mpath)
                        self.assert_(not os.path.exists(pdir))

                # Verify that entries for each package that was removed no
                # longer exist in the catalog, but do exist in the catalog's
                # updatelog.
                repo = self.get_repo(dest_repo)
                for pfx in ("test", "test2"):
                        c = repo.get_catalog(pub=pfx)
                        for f in c.fmris():
                                self.assert_(f.pkg_name not in ("tree",
                                    "truck"))

                        removed = set()
                        for name in c.updates:
                                ulog = pkg.catalog.CatalogUpdate(name,
                                    meta_root=c.meta_root, sign=False)

                                for pfmri, op_type, op_time, md in ulog.updates():
                                        if op_type == ulog.REMOVE:
                                                removed.add(str(pfmri))

                        expected = set(
                            f
                            for f in published
                            if ("tree" in f or "truck" in f) and \
                                f.startswith("pkg://%s/" % pfx)
                        )
                        self.assertEqualDiff(expected, removed)

                # Verify repository file_root is empty.
                for rstore in repo.rstores:
                        if not rstore.publisher:
                                continue
                        self.assert_(not os.listdir(rstore.file_root))

                # Cleanup.
                shutil.rmtree(src_repo)
                shutil.rmtree(dest_repo)

        def test_10_list(self):
                """Verify the list subcommand works as expected."""

                repo_path = self.dc.get_repodir()
                repo_uri = self.dc.get_repo_url()

                # Publish some packages.
                self.pkgsend_bulk(repo_uri, (self.tree10, self.amber10,
                    self.amber20, self.amber30, self.amber40))

                # Verify graceful exit if invalid or incomplete set of
                # options specified.
                self.pkgrepo("list", exit=2)
                self.pkgrepo("-s bogus://location list", exit=1)
                self.pkgrepo("list -s bogus://location list", exit=1)
                self.pkgrepo("list -s %s -F bad-format" % repo_uri, exit=2)

                # Verify graceful exit for bad repository.
                self.pkgrepo("list -s /no/such/repository", exit=1)

                # Verify graceful exit if invalid package name given.
                self.pkgrepo("list -s %s ^notvalid" % repo_path, exit=1)

                # Verify graceful exit if no matching package found.
                self.pkgrepo("list -s %s nosuchpackage" % repo_path, exit=1)

                # Verify default output when listing all packages for both
                # file and http cases:
                for src in (repo_path, repo_uri):
                        # json output.
                        self.pkgrepo("list -s %s -F json" % src)
                        expected = """\
[{"branch": "0", "build-release": "5.11", "name": "amber", "pkg.fmri": "pkg://test/amber@4.0,5.11-0:20110804T203458Z", "pkg.obsolete": [{"value": ["true"]}], "publisher": "test", "release": "4.0", "timestamp": "20110804T203458Z", "version": "4.0,5.11-0:20110804T203458Z"}, {"branch": "0", "build-release": "5.11", "name": "amber", "pkg.fmri": "pkg://test/amber@3.0,5.11-0:20110804T203458Z", "pkg.renamed": [{"value": ["true"]}], "publisher": "test", "release": "3.0", "timestamp": "20110804T203458Z", "version": "3.0,5.11-0:20110804T203458Z"}, {"branch": "0", "build-release": "5.11", "name": "amber", "pkg.fmri": "pkg://test/amber@2.0,5.11-0:20110804T203458Z", "publisher": "test", "release": "2.0", "timestamp": "20110804T203458Z", "version": "2.0,5.11-0:20110804T203458Z"}, {"branch": "0", "build-release": "5.11", "name": "amber", "pkg.fmri": "pkg://test/amber@1.0,5.11-0:20110804T203458Z", "pkg.human-version": [{"value": ["1.0a"]}], "pkg.summary": [{"value": ["Millenia old resin"]}], "publisher": "test", "release": "1.0", "timestamp": "20110804T203458Z", "version": "1.0,5.11-0:20110804T203458Z"}, {"branch": "0", "build-release": "5.11", "info.classification": [{"value": ["org.opensolaris.category.2008:System/Core"]}], "name": "tree", "pkg.fmri": "pkg://test/tree@1.0,5.11-0:20110804T203458Z", "pkg.summary": [{"value": ["Leafy i386 package"], "variant.arch": ["i386"]}, {"value": ["Leafy SPARC package"], "variant.arch": ["sparc"]}], "publisher": "test", "release": "1.0", "timestamp": "20110804T203458Z", "variant.arch": [{"value": ["i386", "sparc"]}], "version": "1.0,5.11-0:20110804T203458Z"}]"""
                        self.assertEqualDiff(expected, self.output)

                # Now verify list output in different formats but only using
                # file repository for test efficiency.

                # Human readable (default) output.
                self.pkgrepo("list -s %s" % src)
                expected = """\
PUBLISHER NAME                                          O VERSION
test      amber                                         o 4.0,5.11-0:20110804T203458Z
test      amber                                         r 3.0,5.11-0:20110804T203458Z
test      amber                                           2.0,5.11-0:20110804T203458Z
test      amber                                           1.0,5.11-0:20110804T203458Z
test      tree                                            1.0,5.11-0:20110804T203458Z
"""
                self.assertEqualDiff(expected, self.output)

                # Human readable (default) output with no header.
                self.pkgrepo("list -s %s -H" % repo_path)
                expected = """\
test      amber                                         o 4.0,5.11-0:20110804T203458Z
test      amber                                         r 3.0,5.11-0:20110804T203458Z
test      amber                                           2.0,5.11-0:20110804T203458Z
test      amber                                           1.0,5.11-0:20110804T203458Z
test      tree                                            1.0,5.11-0:20110804T203458Z
"""
                self.assertEqualDiff(expected, self.output)

                # tsv output.
                self.pkgrepo("list -s %s -F tsv" % repo_path)
                expected = """\
PUBLISHER	NAME	O	RELEASE	BUILD RELEASE	BRANCH	PACKAGING DATE	FMRI
test	amber	o	4.0	5.11	0	20110804T203458Z	pkg://test/amber@4.0,5.11-0:20110804T203458Z
test	amber	r	3.0	5.11	0	20110804T203458Z	pkg://test/amber@3.0,5.11-0:20110804T203458Z
test	amber		2.0	5.11	0	20110804T203458Z	pkg://test/amber@2.0,5.11-0:20110804T203458Z
test	amber		1.0	5.11	0	20110804T203458Z	pkg://test/amber@1.0,5.11-0:20110804T203458Z
test	tree		1.0	5.11	0	20110804T203458Z	pkg://test/tree@1.0,5.11-0:20110804T203458Z
"""
                self.assertEqualDiff(expected, self.output)

                # json-formatted output.
                self.pkgrepo("list -s %s -F json-formatted" % src)
                expected = """\
[
  {
    "branch": "0", 
    "build-release": "5.11", 
    "name": "amber", 
    "pkg.fmri": "pkg://test/amber@4.0,5.11-0:20110804T203458Z", 
    "pkg.obsolete": [
      {
        "value": [
          "true"
        ]
      }
    ], 
    "publisher": "test", 
    "release": "4.0", 
    "timestamp": "20110804T203458Z", 
    "version": "4.0,5.11-0:20110804T203458Z"
  }, 
  {
    "branch": "0", 
    "build-release": "5.11", 
    "name": "amber", 
    "pkg.fmri": "pkg://test/amber@3.0,5.11-0:20110804T203458Z", 
    "pkg.renamed": [
      {
        "value": [
          "true"
        ]
      }
    ], 
    "publisher": "test", 
    "release": "3.0", 
    "timestamp": "20110804T203458Z", 
    "version": "3.0,5.11-0:20110804T203458Z"
  }, 
  {
    "branch": "0", 
    "build-release": "5.11", 
    "name": "amber", 
    "pkg.fmri": "pkg://test/amber@2.0,5.11-0:20110804T203458Z", 
    "publisher": "test", 
    "release": "2.0", 
    "timestamp": "20110804T203458Z", 
    "version": "2.0,5.11-0:20110804T203458Z"
  }, 
  {
    "branch": "0", 
    "build-release": "5.11", 
    "name": "amber", 
    "pkg.fmri": "pkg://test/amber@1.0,5.11-0:20110804T203458Z", 
    "pkg.human-version": [
      {
        "value": [
          "1.0a"
        ]
      }
    ], 
    "pkg.summary": [
      {
        "value": [
          "Millenia old resin"
        ]
      }
    ], 
    "publisher": "test", 
    "release": "1.0", 
    "timestamp": "20110804T203458Z", 
    "version": "1.0,5.11-0:20110804T203458Z"
  }, 
  {
    "branch": "0", 
    "build-release": "5.11", 
    "info.classification": [
      {
        "value": [
          "org.opensolaris.category.2008:System/Core"
        ]
      }
    ], 
    "name": "tree", 
    "pkg.fmri": "pkg://test/tree@1.0,5.11-0:20110804T203458Z", 
    "pkg.summary": [
      {
        "value": [
          "Leafy i386 package"
        ], 
        "variant.arch": [
          "i386"
        ]
      }, 
      {
        "value": [
          "Leafy SPARC package"
        ], 
        "variant.arch": [
          "sparc"
        ]
      }
    ], 
    "publisher": "test", 
    "release": "1.0", 
    "timestamp": "20110804T203458Z", 
    "variant.arch": [
      {
        "value": [
          "i386", 
          "sparc"
        ]
      }
    ], 
    "version": "1.0,5.11-0:20110804T203458Z"
  }
]
"""
                self.assertEqualDiff(expected, self.output)

                # Verify ability to list specific packages.
                self.pkgrepo("list -s %s -H -F tsv tree amber@2.0" % repo_path)
                expected = """\
test	amber		2.0	5.11	0	20110804T203458Z	pkg://test/amber@2.0,5.11-0:20110804T203458Z
test	tree		1.0	5.11	0	20110804T203458Z	pkg://test/tree@1.0,5.11-0:20110804T203458Z
"""
                self.assertEqualDiff(expected, self.output)

                self.pkgrepo("list -s %s -H -F tsv tree amber@4.0 amber@2.0" %
                    repo_path)
                expected = """\
test	amber	o	4.0	5.11	0	20110804T203458Z	pkg://test/amber@4.0,5.11-0:20110804T203458Z
test	amber		2.0	5.11	0	20110804T203458Z	pkg://test/amber@2.0,5.11-0:20110804T203458Z
test	tree		1.0	5.11	0	20110804T203458Z	pkg://test/tree@1.0,5.11-0:20110804T203458Z
"""
                self.assertEqualDiff(expected, self.output)

                self.pkgrepo("list -s %s -H -F tsv amber@latest tree" %
                    repo_path)
                expected = """\
test	amber	o	4.0	5.11	0	20110804T203458Z	pkg://test/amber@4.0,5.11-0:20110804T203458Z
test	tree		1.0	5.11	0	20110804T203458Z	pkg://test/tree@1.0,5.11-0:20110804T203458Z
"""
                self.assertEqualDiff(expected, self.output)

                # Verify exit with partial failure if one match fails.
                self.pkgrepo("list -s %s -H -F tsv tree bogus" % repo_path,
                    exit=3)
                expected = """\
test	tree		1.0	5.11	0	20110804T203458Z	pkg://test/tree@1.0,5.11-0:20110804T203458Z
"""
                self.assertEqualDiff(expected, self.output)

                #
                # Add packages for a different publisher.
                #
                self.pkgrepo("set -s %s publisher/prefix=test2" % repo_path)
                self.pkgsend_bulk(repo_path, (self.truck10, self.zoo10))

                # Verify list of all package includes all publishers.
                # tsv output.
                self.pkgrepo("list -s %s -H -F tsv" % repo_path)
                expected = """\
test	amber	o	4.0	5.11	0	20110804T203458Z	pkg://test/amber@4.0,5.11-0:20110804T203458Z
test	amber	r	3.0	5.11	0	20110804T203458Z	pkg://test/amber@3.0,5.11-0:20110804T203458Z
test	amber		2.0	5.11	0	20110804T203458Z	pkg://test/amber@2.0,5.11-0:20110804T203458Z
test	amber		1.0	5.11	0	20110804T203458Z	pkg://test/amber@1.0,5.11-0:20110804T203458Z
test	tree		1.0	5.11	0	20110804T203458Z	pkg://test/tree@1.0,5.11-0:20110804T203458Z
test2	truck		1.0	5.11	0	20110804T203458Z	pkg://test2/truck@1.0,5.11-0:20110804T203458Z
test2	zoo		1.0	5.11	0	20110804T203458Z	pkg://test2/zoo@1.0,5.11-0:20110804T203458Z
"""
                self.assertEqualDiff(expected, self.output)

                self.pkgrepo("list -s %s -H -F tsv -p all" % repo_path)
                self.assertEqualDiff(expected, self.output)

                # Verify that packages for a single publisher can be listed.
                self.pkgrepo("list -s %s -H -F tsv -p test2" % repo_path)
                expected = """\
test2	truck		1.0	5.11	0	20110804T203458Z	pkg://test2/truck@1.0,5.11-0:20110804T203458Z
test2	zoo		1.0	5.11	0	20110804T203458Z	pkg://test2/zoo@1.0,5.11-0:20110804T203458Z
"""
                self.assertEqualDiff(expected, self.output)

                # Verify that patterns matching packages only provided by one
                # publisher will not result in partial failure.
                self.pkgrepo("list -s %s -H -F tsv zoo" % repo_path)
                expected = """\
test2	zoo		1.0	5.11	0	20110804T203458Z	pkg://test2/zoo@1.0,5.11-0:20110804T203458Z
"""
                self.assertEqualDiff(expected, self.output)

                self.pkgrepo("list -s %s -H -F tsv '//test2/*'" % repo_path)
                expected = """\
test2	truck		1.0	5.11	0	20110804T203458Z	pkg://test2/truck@1.0,5.11-0:20110804T203458Z
test2	zoo		1.0	5.11	0	20110804T203458Z	pkg://test2/zoo@1.0,5.11-0:20110804T203458Z
"""
                self.assertEqualDiff(expected, self.output)

                # Verify that a package provided by no publisher will result
                # in graceful failure when multiple publishers are present.
                self.pkgrepo("list -s %s -H -F tsv nosuchpackage" % repo_path,
                    exit=1)

        def __get_mf_path(self, fmri_str):
                """Given an FMRI, return the path to its manifest in our
                repository."""

                path_comps = [self.dc.get_repodir(), "publisher",
                    "test", "pkg"]
                pfmri = pkg.fmri.PkgFmri(fmri_str)
                path_comps.append(pfmri.get_name())
                path_comps.append(pfmri.get_link_path().split("@")[1])
                return os.path.sep.join(path_comps)

        def __get_file_path(self, path):
                """Returns the path to a file in the repository. The path name
                must be present in self.fhashes."""

                fpath = os.path.sep.join([self.dc.get_repodir(), "publisher",
                    "test", "file"])
                fhash = self.fhashes[path]
                return os.path.sep.join([fpath, fhash[0:2], fhash])

        def __inject_badhash(self, path, valid_gzip=True):
                """Corrupt a file in the repository with the given path, where
                that path is a key in self.fhashes, returning the repository
                path of the file that was corrupted.  If valid_gzip is set,
                we write a gzip file into the repository, otherwise the file
                contains plaintext."""

                corrupt_path = self.__get_file_path(path)
                other_path = os.path.join(self.test_root, "tmp/other")

                with open(other_path, "rb") as other:
                        with open(corrupt_path, "wb") as corrupt:
                                if valid_gzip:
                                        gz = pkg.pkggzip.PkgGzipFile(
                                            fileobj=corrupt)
                                        gz.write(other.read())
                                        gz.close()
                                else:
                                        corrupt.write(other.read())
                return corrupt_path

        def __repair_badhash(self, path):
                """Fix a file in the repository that corresponds to this path.
                """
                fpath = self.__get_file_path(path)
                fixed_path = os.path.join(self.test_root, path)
                with open(fixed_path, "rb") as fixed:
                        with open(fpath, "wb") as broken:
                                gz = pkg.pkggzip.PkgGzipFile(
                                    fileobj=broken)
                                gz.write(fixed.read())
                                gz.close()

        def __inject_badmanifest(self, fmri_str):
                """Corrupt a manifest in the repository for the given fmri,
                returning the path to that FMRI."""
                mpath = self.__get_mf_path(fmri_str)
                other_path = os.path.join(self.test_root, "tmp/other")

                with open(other_path, "r") as other:
                        with open(mpath, "a") as mf:
                                mf.write(other.read())
                return mpath

        def __inject_dir_for_manifest(self, fmri_str):
                """Put a dir in place of a manifest."""
                mpath = self.__get_mf_path(fmri_str)
                os.remove(mpath)
                os.mkdir(mpath)
                return mpath

        def __inject_nofile(self, path):
                fpath = self.__get_file_path(path)
                os.remove(fpath)
                return fpath

        def __inject_perm(self, path=None, fmri_str=None, parent=False,
            chown=False):
                """Set restrictive file permissions on the given path or fmri in
                the repository. If 'parent' is set to True, we change
                permissions on the parent directory of the file or fmri.
                If chown is set, we chown the file and its parent dir to root.
                """
                if path:
                        fpath = self.__get_file_path(path)
                        if parent:
                                fpath = os.path.dirname(fpath)
                        os.chmod(fpath, 0000)
                        if chown:
                                os.chown(fpath, 0, 0)
                                os.chown(os.path.dirname(mpath), 0, 0)
                        return fpath
                elif fmri_str:
                        mpath = self.__get_mf_path(fmri_str)
                        if parent:
                                mpath = os.path.dirname(mpath)
                        os.chmod(mpath, 0000)
                        if chown:
                                os.chown(mpath, 0, 0)
                                os.chown(os.path.dirname(mpath), 0, 0)
                        return mpath
                else:
                        assert_(False, "Invalid use of __inject_perm(..)!")

        def __repair_perm(self, path, parent=False):
                """Repair errors introduced by __inject_perm."""
                if parent:
                        fpath = os.path.dirname(path)
                else:
                        fpath = path
                if os.path.isdir(fpath):
                        os.chmod(fpath, misc.PKG_DIR_MODE)
                elif os.path.isfile(fpath):
                        os.chmod(fpath, misc.PKG_FILE_MODE)

        def __inject_badsig(self, fmri_str):
                mpath = self.__get_mf_path(fmri_str)
                with open(mpath, "ab+") as mf:
                        mf.write("set name=pkg.t_pkgrepo.bad_sig value=foo")
                return mpath

        def __repair_badsig(self, path):
                mpath_new = path + ".new"
                with open(path, "rb") as mf:
                        with open(mpath_new, "wb") as mf_new:
                                for line in mf.readlines():
                                        if not "pkg.t_pkgrepo.bad_sig" in line:
                                                mf_new.write(line)
                os.rename(mpath_new, path)

        def __inject_unknown(self):
                pass

        def test_11_verify_badhash(self):
                """Test that verify finds bad hashes and invalid gzip files."""

                repo_path = self.dc.get_repodir()
                repo_uri = self.dc.get_repo_url()

                # publish a single package and make sure the repository is clean
                fmris = self.pkgsend_bulk(repo_path, (self.tree10))
                self.pkgrepo("-s %s verify" % repo_path, exit=0)

                # break a file in the repository and ensure we spot it
                bad_hash_path = self.__inject_badhash("tmp/truck1")

                self.pkgrepo("-s %s verify" % repo_path, exit=1)
                self.assert_(
                    self.output.count("ERROR: Invalid file hash") == 1)
                self.assert_(bad_hash_path in self.output)
                self.assert_(fmris[0] in self.output)

                # fix the file in the repository, and publish another package
                self.__repair_badhash("tmp/truck1")
                fmris += self.pkgsend_bulk(repo_path, (self.truck10))
                self.pkgrepo("-s %s verify" % repo_path, exit=0)
                self.assert_(bad_hash_path not in self.output)
                bad_hash_path = self.__inject_badhash("tmp/truck1")

                # verify we now get two errors when verifying the repository
                self.pkgrepo("-s %s verify" % repo_path, exit=1)
                self.assert_(
                    self.output.count("ERROR: Invalid file hash") == 2)
                for fmri in fmris:
                        self.assert_(fmri in self.output)
                self.assert_(bad_hash_path in self.output)
                # check we also print paths which deliver that corrupted file
                self.assert_("etc/truck1" in self.output)
                self.assert_("etc/trailer" in self.output)

                # finally, corrupt another file to see that we can also spot
                # files that aren't gzipped.
                fmris += self.pkgsend_bulk(repo_path, (self.truck20))
                bad_gzip_path = self.__inject_badhash("tmp/truck2",
                    valid_gzip=False)
                self.pkgrepo("-s %s verify" % repo_path, exit=1)
                # we should get 3 bad file hashes now, since we've added truck20
                # which also references etc/truck1, which is bad.
                self.assert_(
                    self.output.count("ERROR: Invalid file hash") == 3)
                self.assert_(
                    self.output.count("ERROR: Corrupted gzip file") == 1)
                self.assert_(bad_gzip_path in self.output)


        def test_12_verify_badmanifest(self):
                """Test that verify finds bad manifests."""
                repo_path = self.dc.get_repodir()

                # publish a single package
                fmris = self.pkgsend_bulk(repo_path, (self.tree10))

                # corrupt a manifest and make sure pkglint agrees
                bad_mf = self.__inject_badmanifest(fmris[0])
                self.pkglint(bad_mf, exit=1)

                self.pkgrepo("-s %s verify" % repo_path, exit=1)
                self.assert_(bad_mf in self.output)
                self.assert_("Corrupt manifest." in self.output)

                # publish more packages, and verify we still get the one error
                fmris += self.pkgsend_bulk(repo_path, (self.truck10,
                    self.amber10))
                self.pkgrepo("-s %s verify" % repo_path, exit=1)
                self.assert_(
                    self.output.count("ERROR: Corrupt manifest.") == 1)

                # break another manifest, and check we get two errors
                another_bad_mf = self.__inject_badmanifest(fmris[-1])
                self.pkgrepo("-s %s verify" % repo_path, exit=1)
                self.assert_(another_bad_mf in self.output)
                self.assert_(bad_mf in self.output)
                self.assert_(
                    self.output.count("Corrupt manifest.") == 2)

        def test_13_verify_nofile(self):
                """Test that verify finds missing files."""

                repo_path = self.dc.get_repodir()

                # publish a single package and break it
                fmris = self.pkgsend_bulk(repo_path, (self.tree10))
                missing_file = self.__inject_nofile("tmp/truck1")

                self.pkgrepo("-s %s verify" % repo_path, exit=1)
                self.assert_(missing_file in self.output)
                self.assert_("ERROR: Missing file: %s" %
                    self.fhashes["tmp/truck1"] in self.output)
                self.assert_(fmris[0] in self.output)

                # publish another package that also delivers the file
                # and inject the error again, checking that both manifests
                # appear in the output
                fmris += self.pkgsend_bulk(repo_path, (self.truck10))
                self.__inject_nofile("tmp/truck1")

                self.pkgrepo("-s %s verify" % repo_path, exit=1)
                self.assert_(missing_file in self.output)
                self.assert_(self.output.count("ERROR: Missing file: %s" %
                    self.fhashes["tmp/truck1"]) == 2)
                for f in fmris:
                        self.assert_(f in self.output)

        def test_14_verify_permissions(self):
                """Check that we can find files and manifests in the
                repository that have invalid permissions."""

                repo_path = self.dc.get_repodir()

                shutil.rmtree(repo_path)
                os.mkdir(repo_path)
                os.chmod(repo_path, 0777)
                self.pkgrepo("create %s" % repo_path, su_wrap=True)
                self.pkgrepo("set -s %s publisher/prefix=test" % repo_path,
                    su_wrap=True)
                # publish a single package and break it
                fmris = self.pkgsend_bulk(repo_path, (self.truck10),
                    su_wrap=True)
                bad_path = self.__inject_perm(path="tmp/truck1")
                self.pkgrepo("-s %s verify" % repo_path, exit=1, su_wrap=True)
                self.assert_(bad_path in self.output)
                self.assert_("ERROR: Verification failure" in self.output)
                self.assert_(fmris[0] in self.output)
                self.__repair_perm(bad_path)

                # Just break the parent directory, we should still report the
                # hash file as unreadable
                bad_parent = self.__inject_perm(path="tmp/truck1", parent=True)
                self.pkgrepo("-s %s verify" % repo_path, exit=1, su_wrap=True)
                self.assert_(bad_path in self.output)
                self.assert_("ERROR: Verification failure" in self.output)
                self.assert_(fmris[0] in self.output)
                self.__repair_perm(bad_parent)
                # break some manifests
                fmris = self.pkgsend_bulk(repo_path, (self.truck20),
                    su_wrap=True)

                bad_mf_path = self.__inject_perm(fmri_str=fmris[0])
                self.pkgrepo("-s %s verify" % repo_path, exit=1, su_wrap=True)
                self.assert_(bad_mf_path in self.output)
                self.assert_("ERROR: Verification failure" in self.output)

                # this should cause both manifests to report errors
                bad_mf_path = self.__inject_perm(fmri_str=fmris[0], parent=True)
                self.pkgrepo("-s %s verify" % repo_path, exit=1, su_wrap=True)
                self.assert_(bad_mf_path in self.output)
                self.assert_("ERROR: Verification failure" in self.output)
                self.__repair_perm(bad_mf_path)

        def test_15_verify_badsig(self):
                repo_path = self.dc.get_repodir()

                # publish a single package and break it
                fmris = self.pkgsend_bulk(repo_path, (self.truck10))
                self.pkgsign(repo_path, "\*")
                self.pkgrepo("-s %s verify" % repo_path)
                bad_path = self.__inject_badsig(fmris[0])
                self.pkgrepo("-s %s verify" % repo_path, exit=1)
                self.assert_(bad_path in self.output)
                self.assert_("ERROR: Bad signature." in self.output)
                self.__repair_badsig(bad_path)
                self.pkgrepo("-s %s verify" % repo_path, exit=0)

                # now sign with a key, cert and chain cert and check we fail
                # to verify
                self.pkgsign_simple(repo_path, "\*")
                self.pkgrepo("-s %s verify" % repo_path, exit=1)
                self.assert_("ERROR: Bad signature." in self.output)

                # now set a trust anchor directory, and expect that pkgrepo
                # verify will now pass
                ta_dir = os.path.join(self.test_root,
                    "ro_data/signing_certs/produced/ta3")
                self.pkgrepo("-s %s set repository/trust-anchor-directory=%s" %
                    (repo_path, ta_dir))
                self.pkgrepo("-s %s verify" % repo_path, exit=0)

        def test_16_verify_warn_openperms(self):
                """Test that we emit a warning message when the repository is
                not world-readable."""

                repo_path = self.dc.get_repodir()
                fmris = self.pkgsend_bulk(repo_path, (self.truck10))
                os.chmod(self.test_root, 0700)
                self.pkgrepo("-s %s verify" % repo_path, exit=0)
                self.assert_("WARNING: " in self.output)
                self.assert_("svc:/application/pkg/system-repository" \
                    in self.output)
                self.assert_("ERROR: " not in self.output)
                os.chmod(self.test_root, 0755)
                self.pkgrepo("-s %s verify" % repo_path, exit=0)
                self.assert_("WARNING: " not in self.output)

        def test_17_verify_empty_pub(self):
                """Test that we can verify a repository that contains a
                publisher with no packages."""
                repo_path = self.dc.get_repodir()
                fmris = self.pkgsend_bulk(repo_path, (self.truck10))
                self.pkgrepo("-s %s add-publisher empty" % repo_path)
                self.pkgrepo("-s %s verify -p empty" % repo_path)

        def test_18_verify_invalid_repos(self):
                """Test that we exit with a usage message for v3 repos and
                network repositories."""
                repo_path = self.dc.get_repodir()
                fmris = self.pkgsend_bulk(repo_path, (self.truck10))
                depot_uri = self.dc.get_depot_url()
                self.dc.start()
                self.pkgrepo("-s %s verify" % depot_uri, exit=2)
                self.dc.stop()
                shutil.rmtree(repo_path)
                self.pkgrepo("create --version=3 %s" % repo_path)
                self.pkgrepo("set -s %s publisher/prefix=test" % repo_path)
                fmris = self.pkgsend_bulk(repo_path, (self.truck10))
                self.pkgrepo("-s %s verify" % repo_path, exit=1)

        def __get_fhashes(self, repodir, pub):
                """Returns a list of file hashes for the publisher
                pub in a given repository."""
                fhashes = []
                files_dir = os.path.sep.join(["publisher", pub, "file"])
                for dirpath, dirs, files in os.walk(os.path.join(repodir,
                    files_dir)):
                        fhashes.extend(files)
                return fhashes

        def test_19_fix_brokenmanifest(self):
                """Test that fix operations correct a bad manifest in a file
                repo."""

                repo_path = self.dc.get_repodir()
                fmris = self.pkgsend_bulk(repo_path, (self.truck10))
                self.pkgsign(repo_path, "\*")

                self.pkgrepo("-s %s fix" % repo_path)

                valid_hashes = self.__get_fhashes(repo_path, "test")
                self.debug(valid_hashes)
                bad_path = self.__inject_badsig(fmris[0])
                self.pkgrepo("-s %s fix" % repo_path)
                self.assert_(fmris[0] in self.output)
                self.assert_(not os.path.exists(bad_path))

                # check our quarantine dir has been created
                q_dir = os.path.sep.join([repo_path, "publisher", "test",
                    "pkg5-quarantine"])
                self.assert_(os.path.exists(q_dir))

                # check the broken manifest is in the quarantine dir
                mf_path_sub = bad_path.replace(
                    os.path.sep.join([repo_path, "publisher", "test"]), "")
                # quarantined items are stored in a new tmpdir per-session
                q_dir_tmp = os.listdir(q_dir)[0]
                q_mf_path = os.path.sep.join([q_dir, q_dir_tmp, mf_path_sub])
                self.assert_(os.path.exists(q_mf_path))

                # make sure the package no longer appears in the catalog
                self.pkgrepo("-s %s list -F tsv" % repo_path)
                self.assert_(fmris[0] not in self.output)

                # ensure that only the manifest was quarantined - file hashes
                # were left alone.
                remaining_hashes = self.__get_fhashes(repo_path, "test")
                self.assert_(set(valid_hashes) == set(remaining_hashes))

                # finally, ensure we can republish this package
                fmris = self.pkgsend_bulk(repo_path, (self.truck10))
                self.pkgrepo("-s %s list -F tsv" % repo_path)
                self.assert_(fmris[0] in self.output)

        def test_20_fix_brokenfile(self):
                """Test that operations that cause us to fix a file shared
                by several packages cause all of those packages to be
                quarantined.

                This also tests the -v option of pkg fix, which prints the
                pkgrepo verify output and prints details of which files are
                being quarantined.
                """

                repo_path = self.dc.get_repodir()
                fmris = self.pkgsend_bulk(repo_path, (self.tree10,
                    self.truck10))
                self.pkgrepo("-s %s fix" % repo_path)
                bad_file = self.__inject_badhash("tmp/truck1")

                old_hashes = self.__get_fhashes(repo_path, "test1")

                self.pkgrepo("-s %s fix -v" % repo_path)

                # since the file was shared by two manifests, we should get
                # the manifest name printed twice: once when we encounter the
                # broken file, then again when we print the summary of which
                # packages need to be republished.
                self.assert_(self.output.count(fmris[0]) == 2)
                self.assert_(self.output.count(fmris[1]) == 2)
                self.assert_(self.output.count("ERROR: Invalid file hash") == 2)

                # the bad file name gets printed 3 times, once for each time
                # a manifest references it and verify discovered the error,
                # and once when we report where the file was moved to.
                self.assert_(self.output.count(bad_file) == 3)

                # check the broken file is in the quarantine dir and that
                # we printed where it moved to
                bad_file_sub = bad_file.replace(
                    os.path.sep.join([repo_path, "publisher", "test"]), "")
                # quarantined items are stored in a new tmpdir per-session
                q_dir = os.path.sep.join([repo_path, "publisher", "test",
                    "pkg5-quarantine"])
                q_dir_tmp = os.listdir(q_dir)[0]
                q_file_path = os.path.normpath(
                    os.path.sep.join([q_dir, q_dir_tmp, bad_file_sub]))
                self.assert_(os.path.exists(q_file_path))
                self.debug(q_file_path)
                self.assert_(q_file_path in self.output)

                remaining_hashes = self.__get_fhashes(repo_path, "test1")
                # check that we only quarantined the bad hash file
                self.assert_(set(remaining_hashes) == \
                    set(old_hashes) - set(os.path.basename(bad_file)))

                # Make sure the repository is now clean, and remains so even
                # after we republish the packages, and that all file content is
                # replaced.
                self.pkgrepo("-s %s fix" % repo_path)
                fmris = self.pkgsend_bulk(repo_path, (self.tree10,
                    self.truck10))
                new_hashes = self.__get_fhashes(repo_path, "test1")
                self.assert_(set(new_hashes) == set(old_hashes))
                self.pkgrepo("-s %s fix" % repo_path)

        def test_21_fix_brokenperm(self):
                """Tests that when running fix as an unpriviliged user that we
                fail to fix the repository."""

                repo_path = self.dc.get_repodir()

                shutil.rmtree(repo_path)
                os.mkdir(repo_path)
                os.chmod(repo_path, 0777)
                self.pkgrepo("create %s" % repo_path, su_wrap=True)
                self.pkgrepo("set -s %s publisher/prefix=test" % repo_path,
                    su_wrap=True)
                # publish a single package and break it
                fmris = self.pkgsend_bulk(repo_path, (self.truck10),
                    su_wrap=True)
                # this breaks the permissions of one of the manifests and
                # chowns is such that we shouldn't be able to quarantine it.
                bad_path = self.__inject_perm(fmri_str=fmris[0], chown=True)

                self.pkgrepo("-s %s fix" % repo_path, exit=1, stderr=True,
                    su_wrap=True)
                self.assert_(bad_path in self.errout)
                # the fix should succeed now, but not emit any output, because
                # it's running as root, and the permissions are fine according
                # to a root user
                self.pkgrepo("-s %s fix" % repo_path)
                # but we should still be able to warn about the bad path for
                # pkg5srv access.
                self.pkgrepo("-s %s verify" % repo_path)
                self.assert_("WARNING: " in self.output)

        def test_22_fix_unsupported_repo(self):
                """Tests that when running fix on a v3 repo fails"""

                repo_path = self.dc.get_repodir()
                shutil.rmtree(repo_path)
                self.pkgrepo("create --version=3 %s" % repo_path)
                self.pkgrepo("-s %s set publisher/prefix=test" % repo_path)
                fmris = self.pkgsend_bulk(repo_path, (self.truck10))
                self.pkgrepo("-s %s fix" % repo_path, exit=1)
                self.assert_("only version 4 repositories are supported." in
                    self.errout)

        def test_23_fix_empty_missing_pub(self):
                """Test that we can attempt to fix a repository that contains a
                publisher with no packages, and that we fail on missing pubs"""

                repo_path = self.dc.get_repodir()
                fmris = self.pkgsend_bulk(repo_path, (self.truck10))
                self.pkgrepo("-s %s add-publisher empty" % repo_path)
                self.pkgrepo("-s %s fix -p test" % repo_path)
                self.pkgrepo("-s %s fix -p missing" % repo_path, exit=1)
                self.assert_("no matching publishers" in self.errout)

<<<<<<< HEAD
=======

class TestPkgrepoHTTPS(pkg5unittest.HTTPSTestClass):

        example_pkg10 = """
            open example_pkg@1.0,5.11-0
            add file tmp/example_file mode=0555 owner=root group=bin path=/usr/bin/example_path
            close"""

        misc_files = ["tmp/example_file", "tmp/empty", "tmp/verboten"]

        def setUp(self):
                pub = "test"

                pkg5unittest.HTTPSTestClass.setUp(self, [pub],
                    start_depots=True)
                
                self.url = self.ac.url + "/%s" % pub

                # publish a simple test package
                self.srurl = self.dcs[1].get_repo_url()
                self.make_misc_files(self.misc_files)
                self.pkgsend_bulk(self.srurl, self.example_pkg10)

                #set permissions of tmp/verboten to make it non-readable
                self.verboten = os.path.join(self.test_root, "tmp/verboten")
                os.system("chmod 600 %s" % self.verboten) 
                

        def test_01_basics(self):
                """Test that running pkgrepo on an SSL-secured repo works for
                all operations which are valid for network repos"""

                self.ac.start()

                arg_dict = {
                    "cert": os.path.join(self.cs_dir,
                    self.get_cli_cert("test")),
                    "key": os.path.join(self.keys_dir,
                    self.get_cli_key("test")),
                    "url": self.url,
                    "empty": os.path.join(self.test_root, "tmp/empty"),
                    "noexist": os.path.join(self.test_root, "octopus"),
                    "verboten": self.verboten,
                }

                # We need an image for seed_ta_dir() to work.
                # TODO: there might be a cleaner way of doing this
                self.image_create()
                # Add the trust anchor needed to verify the server's identity.
                self.seed_ta_dir("ta7")

                # Try all pkgrepo operations which are valid for network repos.
                # pkgrepo info
                self.pkgrepo("-s %(url)s info --key %(key)s --cert %(cert)s"
                    % arg_dict)

                # pkgrepo list
                self.pkgrepo("-s %(url)s list --key %(key)s --cert %(cert)s"
                    % arg_dict)

                # pkgrepo get
                self.pkgrepo("-s %(url)s get --key %(key)s --cert %(cert)s"
                    % arg_dict)

                # pkgrepo refresh
                self.pkgrepo("-s %(url)s refresh --key %(key)s --cert %(cert)s"
                    % arg_dict)

                # pkgrepo rebuild
                self.pkgrepo("-s %(url)s rebuild --key %(key)s --cert %(cert)s"
                    % arg_dict)

                # Try without key and cert (should fail)
                self.pkgrepo("-s %(url)s rebuild" % arg_dict, exit=1)

                # Make sure we don't traceback when credential files are invalid
                # Certificate option missing
                self.pkgrepo("-s %(url)s rebuild --key %(key)s" % arg_dict,
                    exit=1)

                # Key option missing
                self.pkgrepo("-s %(url)s rebuild --cert %(cert)s" % arg_dict,
                    exit=1)

                # Certificate not found
                self.pkgrepo("-s %(url)s rebuild --key %(key)s "
                    "--cert %(noexist)s" % arg_dict, exit=1)

                # Key not found
                self.pkgrepo("-s %(url)s rebuild --key %(noexist)s "
                    "--cert %(cert)s" % arg_dict, exit=1)

                # Certificate is empty file
                self.pkgrepo("-s %(url)s rebuild --key %(key)s "
                    "--cert %(empty)s" % arg_dict, exit=1)

                # Key is empty file
                self.pkgrepo("-s %(url)s rebuild --key %(empty)s "
                    "--cert %(cert)s" % arg_dict, exit=1)

                # No permissions to read certificate 
                self.pkgrepo("-s %(url)s rebuild --key %(key)s "
                    "--cert %(verboten)s" % arg_dict, su_wrap=True, exit=1)

                # No permissions to read key 
                self.pkgrepo("-s %(url)s rebuild --key %(verboten)s "
                    "--cert %(cert)s" % arg_dict, su_wrap=True, exit=1)

>>>>>>> b056e2f1

if __name__ == "__main__":
        unittest.main()<|MERGE_RESOLUTION|>--- conflicted
+++ resolved
@@ -2160,8 +2160,6 @@
                 self.pkgrepo("-s %s fix -p missing" % repo_path, exit=1)
                 self.assert_("no matching publishers" in self.errout)
 
-<<<<<<< HEAD
-=======
 
 class TestPkgrepoHTTPS(pkg5unittest.HTTPSTestClass):
 
@@ -2270,7 +2268,6 @@
                 self.pkgrepo("-s %(url)s rebuild --key %(verboten)s "
                     "--cert %(cert)s" % arg_dict, su_wrap=True, exit=1)
 
->>>>>>> b056e2f1
 
 if __name__ == "__main__":
         unittest.main()