#!/usr/bin/python
#
# CDDL HEADER START
#
# The contents of this file are subject to the terms of the
# Common Development and Distribution License (the "License").
# You may not use this file except in compliance with the License.
#
# You can obtain a copy of the license at usr/src/OPENSOLARIS.LICENSE
# or http://www.opensolaris.org/os/licensing.
# See the License for the specific language governing permissions
# and limitations under the License.
#
# When distributing Covered Code, include this CDDL HEADER in each
# file and include the License file at usr/src/OPENSOLARIS.LICENSE.
# If applicable, add the following below this CDDL HEADER, with the
# fields enclosed by brackets "[]" replaced with your own identifying
# information: Portions Copyright [yyyy] [name of copyright owner]
#
# CDDL HEADER END
#

#
# Copyright (c) 2009, 2013, Oracle and/or its affiliates. All rights reserved.
#

import cStringIO
import errno
import httplib
import itertools
import os
import simplejson as json
import sys
import urlparse
import urllib

import pkg
import pkg.p5i as p5i
import pkg.client.api_errors as apx
import pkg.client.publisher as pub
import pkg.client.transport.exception as tx
import pkg.config as cfg
import pkg.p5p
import pkg.server.repository as svr_repo
import pkg.server.query_parser as sqp

from email.utils import formatdate
from pkg.misc import N_

class TransportRepo(object):
        """The TransportRepo class handles transport requests.
        It represents a repo, and provides the same interfaces as
        the operations that are performed against a repo.  Subclasses
        should implement protocol specific repo modifications."""

        def do_search(self, data, header=None, ccancel=None, pub=None):
                """Perform a search request."""

                raise NotImplementedError

        def get_catalog(self, ts=None, header=None, ccancel=None, pub=None):
                """Get the catalog from the repo.  If ts is defined,
                request only changes newer than timestamp ts."""

                raise NotImplementedError

        def get_catalog1(self, filelist, destloc, header=None, ts=None,
            progtrack=None, pub=None, revalidate=False, redownload=False):
                """Get the files that make up the catalog components
                that are listed in 'filelist'.  Download the files to
                the directory specified in 'destloc'.  The caller
                may optionally specify a dictionary with header
                elements in 'header'.  If a conditional get is
                to be performed, 'ts' should contain a floating point
                value of seconds since the epoch.

                Revalidate and redownload are used to control upstream
                caching behavior, for protocols that support caching. (HTTP)"""

                raise NotImplementedError

        def get_datastream(self, fhash, version, header=None, ccancel=None, pub=None):
                """Get a datastream from a repo.  The name of the
                file is given in fhash."""

                raise NotImplementedError

        def get_files(self, filelist, dest, progtrack, version, header=None, pub=None):
                """Get multiple files from the repo at once.
                The files are named by hash and supplied in filelist.
                If dest is specified, download to the destination
                directory that is given. Progtrack is a ProgressTracker"""

                raise NotImplementedError

        def get_manifest(self, fmri, header=None, ccancel=None, pub=None):
                """Get a manifest from repo.  The name of the
                package is given in fmri.  If dest is set, download
                the manifest to dest."""

                raise NotImplementedError

        def get_manifests(self, mfstlist, dest, progtrack=None, pub=None):
                """Get manifests named in list.  The mfstlist argument contains
                tuples (fmri, header).  This is so that each manifest may have
                unique header information.  The destination directory is spec-
                ified in the dest argument."""

                raise NotImplementedError

        def get_publisherinfo(self, header=None, ccancel=None):
                """Get publisher configuration information from the
                repository."""

                raise NotImplementedError

        def get_status(self, header=None, ccancel=None):
                """Get status from the repository."""

                raise NotImplementedError

        def get_url(self):
                """Return's the Repo's URL."""

                raise NotImplementedError

        def get_repouri_key(self):
                """Returns the repo's RepositoryURI."""

                return NotImplementedError

        def get_versions(self, header=None, ccancel=None):
                """Query the repo for versions information.
                Returns a fileobject."""

                raise NotImplementedError

        def publish_add(self, action, header=None, progtrack=None,
            trans_id=None):
                """The publish operation that adds content to a repository.
                The action must be populated with a data property.
                Callers may supply a header, and should supply a transaction
                id in trans_id."""

                raise NotImplementedError

        def publish_add_file(self, action, header=None, trans_id=None):
                raise NotImplementedError

        def publish_abandon(self, header=None, trans_id=None):
                """The 'abandon' publication operation, that tells a
                Repository to abort the current transaction.  The caller
                must specify the transaction id in trans_id. Returns
                a (publish-state, fmri) tuple."""

                raise NotImplementedError

        def publish_close(self, header=None, trans_id=None,
            add_to_catalog=False):
                """The close operation tells the Repository to commit
                the transaction identified by trans_id.  The caller may
                specify add_to_catalog, if needed.  This method returns a
                (publish-state, fmri) tuple."""

                raise NotImplementedError

        def publish_open(self, header=None, client_release=None, pkg_name=None):
                """Begin a publication operation by calling 'open'.
                The caller must specify the client's OS release in
                client_release, and the package's name in pkg_name.
                Returns a transaction-ID."""

                raise NotImplementedError

        def publish_rebuild(self, header=None, pub=None):
                """Attempt to rebuild the package data and search data in the
                repository."""

                raise NotImplementedError

        def publish_rebuild_indexes(self, header=None, pub=None):
                """Attempt to rebuild the search data in the repository."""

                raise NotImplementedError

        def publish_rebuild_packages(self, header=None, pub=None):
                """Attempt to rebuild the package data in the repository."""

                raise NotImplementedError

        def publish_refresh(self, header=None, pub=None):
                """Attempt to refresh the package data and search data in the
                repository."""

                raise NotImplementedError

        def publish_refresh_indexes(self, header=None, pub=None):
                """Attempt to refresh the search data in the repository."""

                raise NotImplementedError

        def publish_refresh_packages(self, header=None, pub=None):
                """Attempt to refresh the package data in the repository."""

                raise NotImplementedError

        def touch_manifest(self, fmri, header=None, ccancel=None, pub=None):
                """Send data about operation intent without actually
                downloading a manifest."""

                raise NotImplementedError

        def build_refetch_header(self, header):
                """Based on existing header contents, build a header that
                should be used for a subsequent retry when fetching content
                from the repository."""

                raise NotImplementedError

        @staticmethod
        def _annotate_exceptions(errors, mapping=None):
                """Walk a list of transport errors, examine the
                url, and add a field that names the request.  This request
                information is derived from the URL."""

                for e in errors:
                        if not e.url:
                                # Error may have been raised before request path
                                # was determined; nothing to annotate.
                                continue

                        if not mapping:
                                # Request is basename of path portion of URI.
                                e.request = os.path.basename(urlparse.urlsplit(
                                    e.url)[2])
                                continue

                        # If caller specified a mapping object, use that
                        # instead of trying to deduce the request's name.
                        if e.url not in mapping:
                                raise tx.TransportOperationError(
                                    "No mapping found for URL %s" % e.url)

                        e.request = mapping[e.url]

                return errors

        @staticmethod
        def _parse_html_error(content):
                """Parse a html document that contains error information.
                Return the html as a plain text string."""

                msg = None
                if not content:
                        return msg

                from xml.dom.minidom import Document, parse
                dom = parse(cStringIO.StringIO(content))
                msg = ""

                paragraphs = []
                if not isinstance(dom, Document):
                        # Assume the output was the message.
                        msg = content
                else:
                        paragraphs = dom.getElementsByTagName("p")

                # XXX this is specific to the depot server's current
                # error output style.
                for p in paragraphs:
                        for c in p.childNodes:
                                if c.nodeType == c.TEXT_NODE:
                                        value = c.nodeValue
                                        if value is not None:
                                                msg += ("\n%s" % value)

                return msg

        @staticmethod
        def _url_to_request(urllist, mapping=None):
                """Take a list of urls and remove the protocol information,
                leaving just the information about the request."""

                reqlist = []

                for u in urllist:

                        if not mapping:
                                utup = urlparse.urlsplit(u)
                                req = utup[2]
                                req = os.path.basename(req)
                                reqlist.append(req)
                                continue

                        if u not in mapping:
                                raise tx.TransportOperationError(
                                    "No mapping found for URL %s" % u)

                        req = mapping[u]
                        reqlist.append(req)

                return reqlist

        @staticmethod
        def _analyze_server_error(error_header):
                """ Decode the X-Ipkg-Error header which is appended by the
                module doing entitlement checks on the server side. Let the user
                know why they can't access the repository. """

                ENTITLEMENT_ERROR = "ENT"
                LICENSE_ERROR = "LIC"
                SERVER_ERROR = "SVR"
                MAINTENANCE = "MNT"

                entitlement_err_msg = N_("""
This account is not entitled to access this repository. Ensure that the correct
certificate is being used and that the support contract for the product being
accessed is still valid.
""")

                license_err_msg = N_("""
The license agreement required to access this repository has not been
accepted yet or the license agreement for the product has changed. Please go to
https://pkg-register.oracle.com and accept the license for the product you are
trying to access.
""")

                server_err_msg = N_("""
Repository access is currently unavailable due to service issues. Please retry
later or contact your customer service representative.
""")

                maintenance_msg = N_("""
Repository access rights can currently not be verified due to server
maintenance. Please retry later.
""")
                msg = ""

                # multiple errors possible (e.g. license and entitlement not ok)
                error_codes = error_header.split(",")

                for e in error_codes:
                        code = e.strip().upper()

                        if code == ENTITLEMENT_ERROR:
                                 msg += _(entitlement_err_msg)
                        elif code == LICENSE_ERROR:
                                msg += _(license_err_msg)
                        elif code == SERVER_ERROR:
                                msg += _(server_err_msg)
                        elif code == MAINTENANCE:
                                msg += _(maintenance_msg)

                if msg == "":
                        return None

                return msg


class HTTPRepo(TransportRepo):

        def __init__(self, repostats, repouri, engine):
                """Create a http repo.  Repostats is a RepoStats object.
                Repouri is a TransportRepoURI object.  Engine is a transport
                engine object.

                The convenience function new_repo() can be used to create
                the correct repo."""
                self._url = repostats.url
                self._repouri = repouri
                self._engine = engine
                self._verdata = None

        def __str__(self):
                return "HTTPRepo url: %s repouri: %s" % (self._url,
                    self._repouri)

        def _add_file_url(self, url, filepath=None, progclass=None,
            progtrack=None, header=None, compress=False):
                self._engine.add_url(url, filepath=filepath,
                    progclass=progclass, progtrack=progtrack, repourl=self._url,
                    header=header, compressible=compress,
                    runtime_proxy=self._repouri.runtime_proxy,
                    proxy=self._repouri.proxy)

        def _fetch_url(self, url, header=None, compress=False, ccancel=None,
            failonerror=True, system=False):
                return self._engine.get_url(url, header, repourl=self._url,
                    compressible=compress, ccancel=ccancel,
                    failonerror=failonerror,
                    runtime_proxy=self._repouri.runtime_proxy,
                    proxy=self._repouri.proxy, system=system)

        def _fetch_url_header(self, url, header=None, ccancel=None,
            failonerror=True):
                return self._engine.get_url_header(url, header,
                    repourl=self._url, ccancel=ccancel,
                    failonerror=failonerror,
                    runtime_proxy=self._repouri.runtime_proxy,
                    proxy=self._repouri.proxy)

        def _post_url(self, url, data=None, header=None, ccancel=None,
            data_fobj=None, data_fp=None, failonerror=True, progclass=None,
            progtrack=None):
                return self._engine.send_data(url, data=data, header=header,
                    repourl=self._url, ccancel=ccancel,
                    data_fobj=data_fobj, data_fp=data_fp,
                    failonerror=failonerror, progclass=progclass,
                    progtrack=progtrack,
                    runtime_proxy=self._repouri.runtime_proxy,
                    proxy=self._repouri.proxy)

        def __check_response_body(self, fobj):
                """Parse the response body found accessible using the provided
                filestream object and raise an exception if appropriate."""

                try:
                        fobj.free_buffer = False
                        fobj.read()
                except tx.TransportProtoError, e:
                        if e.code == httplib.BAD_REQUEST:
                                exc_type, exc_value, exc_tb = sys.exc_info()
                                try:
                                        e.details = self._parse_html_error(
                                            fobj.read())
                                except:
                                        # If parse fails, raise original
                                        # exception.
                                        raise exc_value, None, exc_tb
                        raise
                finally:
                        fobj.close()

        def add_version_data(self, verdict):
                """Cache the information about what versions a repository
                supports."""

                self._verdata = verdict

        def __get_request_url(self, methodstr, query=None, pub=None):
                """Generate the request URL for the given method and
                publisher.
                """

                base = self._repouri.uri

                # Only append the publisher prefix if the publisher of the
                # request is known, not already part of the URI, if this isn't
                # an open operation, and if the repository supports version 1
                # of the publisher operation.  The prefix shouldn't be appended
                # for open because the publisher may not yet be known to the
                # repository, and not in other cases because the repository
                # doesn't support it.
                pub_prefix = getattr(pub, "prefix", None)
                if pub_prefix and not methodstr.startswith("open/") and \
                    not base.endswith("/%s/" % pub_prefix) and \
                    self.supports_version("publisher", [1]) > -1:
                        # Append the publisher prefix to the repository URL.
                        base = urlparse.urljoin(base, pub_prefix) + "/"

                uri = urlparse.urljoin(base, methodstr)
                if not query:
                        return uri

                # If a set of query data was provided, then decompose the URI
                # into its component parts and replace the query portion with
                # the encoded version of the new query data.
                components = list(urlparse.urlparse(uri))
                components[4] = urllib.urlencode(query)
                return urlparse.urlunparse(components)

        def do_search(self, data, header=None, ccancel=None, pub=None):
                """Perform a remote search against origin repos."""

                requesturl = self.__get_request_url("search/1/", pub=pub)
                if len(data) > 1:
                        # Post and retrieve.
                        request_data = urllib.urlencode(
                            [(i, str(q)) for i, q in enumerate(data)])
                        return self._post_url(requesturl, request_data,
                            header, ccancel=ccancel)

                # Retrieval only.
                requesturl = urlparse.urljoin(requesturl, urllib.quote(
                    str(data[0]), safe=''))
                return self._fetch_url(requesturl, header, ccancel=ccancel)

        def get_catalog(self, ts=None, header=None, ccancel=None, pub=None):
                """Get the catalog from the repo.  If ts is defined,
                request only changes newer than timestamp ts."""

                requesturl = self.__get_request_url("catalog/0/", pub=pub)
                if ts:
                        if not header:
                                header = {"If-Modified-Since": ts}
                        else:
                                header["If-Modified-Since"] = ts

                return self._fetch_url(requesturl, header, compress=True,
                    ccancel=ccancel)

        def get_catalog1(self, filelist, destloc, header=None, ts=None,
            progtrack=None, pub=None, revalidate=False, redownload=False):
                """Get the files that make up the catalog components
                that are listed in 'filelist'.  Download the files to
                the directory specified in 'destloc'.  The caller
                may optionally specify a dictionary with header
                elements in 'header'.  If a conditional get is
                to be performed, 'ts' should contain a floating point
                value of seconds since the epoch.

                If 'redownload' or 'revalidate' is set, cache control
                headers are appended to the request.  Re-download
                uses http's no-cache header, while revalidate uses
                max-age=0."""

                baseurl = self.__get_request_url("catalog/1/", pub=pub)
                urllist = []
                progclass = None
                headers = {}

                if redownload and revalidate:
                        raise ValueError("Either revalidate or redownload"
                            " may be used, but not both.")
                if ts:
                        # Convert date to RFC 1123 compliant string
                        tsstr = formatdate(timeval=ts, localtime=False,
                            usegmt=True)
                        headers["If-Modified-Since"] = tsstr
                if revalidate:
                        headers["Cache-Control"] = "max-age=0"
                if redownload:
                        headers["Cache-Control"] = "no-cache"
                        headers["Pragma"] = "no-cache"
                if header:
                        headers.update(header)
                if progtrack:
                        progclass = CatalogProgress

                for f in filelist:
                        url = urlparse.urljoin(baseurl, f)
                        urllist.append(url)
                        fn = os.path.join(destloc, f)
                        self._add_file_url(url, filepath=fn, header=headers,
                            compress=True, progtrack=progtrack,
                            progclass=progclass)

                try:
                        while self._engine.pending:
                                self._engine.run()
                except tx.ExcessiveTransientFailure, e:
                        # Attach a list of failed and successful
                        # requests to this exception.
                        errors, success = self._engine.check_status(urllist,
                            True)

                        errors = self._annotate_exceptions(errors)
                        success = self._url_to_request(success)
                        e.failures = errors
                        e.success = success

                        # Reset the engine before propagating exception.
                        self._engine.reset()
                        raise

                errors = self._engine.check_status(urllist)

                # Transient errors are part of standard control flow.
                # The repo's caller will look at these and decide whether
                # to throw them or not.  Permanent failures are raised
                # by the transport engine as soon as they occur.
                #
                # This adds an attribute that describes the request to the
                # exception, if we were able to figure it out.

                return self._annotate_exceptions(errors)

        def get_datastream(self, fhash, version, header=None, ccancel=None,
            pub=None):
                """Get a datastream from a repo.  The name of the
                file is given in fhash."""

                # The only versions this operation is compatible with.
                assert version == 0 or version == 1

                baseurl = self.__get_request_url("file/%s/" % version, pub=pub)
                requesturl = urlparse.urljoin(baseurl, fhash)
                return self._fetch_url(requesturl, header, ccancel=ccancel)

        def get_publisherinfo(self, header=None, ccancel=None):
                """Get publisher information from the repository."""

                requesturl = self.__get_request_url("publisher/0/")
                return self._fetch_url(requesturl, header, ccancel=ccancel)

        def get_syspub_info(self, header=None, ccancel=None):
                """Get configuration from the system depot."""

                requesturl = self.__get_request_url("syspub/0/")
                # We set 'system=True' to cause the transport to override any
                # $http_proxy environment variables. Syspub origins/mirrors
                # that are normally proxied through the system-repository will
                # have a proxy attached to their RepositoryURI, and the
                # corresponding TransportRepoURI runtime_proxy value will be set
                # to the same value, so we don't need to pass the 'system'
                # kwarg in those cases.
                return self._fetch_url(requesturl, header, ccancel=ccancel,
                    system=True)

        def get_status(self, header=None, ccancel=None):
                """Get status/0 information from the repository."""

                requesturl = self.__get_request_url("status/0")
                return self._fetch_url(requesturl, header, ccancel=ccancel)

        def get_manifest(self, fmri, header=None, ccancel=None, pub=None):
                """Get a package manifest from repo.  The FMRI of the
                package is given in fmri."""

                mfst = fmri.get_url_path()
                baseurl = self.__get_request_url("manifest/0/", pub=pub)
                requesturl = urlparse.urljoin(baseurl, mfst)

                return self._fetch_url(requesturl, header, compress=True,
                    ccancel=ccancel)

        def get_manifests(self, mfstlist, dest, progtrack=None, pub=None):
                """Get manifests named in list.  The mfstlist argument contains
                tuples (fmri, header).  This is so that each manifest may have
                unique header information.  The destination directory is spec-
                ified in the dest argument."""

                baseurl = self.__get_request_url("manifest/0/", pub=pub)
                urlmapping = {}
                progclass = None

                if progtrack:
                        progclass = ManifestProgress

                for fmri, h in mfstlist:
                        f = fmri.get_url_path()
                        url = urlparse.urljoin(baseurl, f)
                        urlmapping[url] = fmri
                        fn = os.path.join(dest, f)
                        self._add_file_url(url, filepath=fn, header=h,
                            compress=True, progtrack=progtrack,
                            progclass=progclass)

                # Compute urllist from keys in mapping
                urllist = urlmapping.keys()

                try:
                        while self._engine.pending:
                                self._engine.run()
                except tx.ExcessiveTransientFailure, e:
                        # Attach a list of failed and successful
                        # requests to this exception.
                        errors, success = self._engine.check_status(urllist,
                            True)

                        errors = self._annotate_exceptions(errors, urlmapping)
                        success = self._url_to_request(success, urlmapping)
                        e.failures = errors
                        e.success = success

                        # Reset the engine before propagating exception.
                        self._engine.reset()
                        raise

                errors = self._engine.check_status(urllist)

                # Transient errors are part of standard control flow.
                # The repo's caller will look at these and decide whether
                # to throw them or not.  Permanant failures are raised
                # by the transport engine as soon as they occur.
                #
                # This adds an attribute that describes the request to the
                # exception, if we were able to figure it out.

                return self._annotate_exceptions(errors, urlmapping)

        def get_files(self, filelist, dest, progtrack, version, header=None, pub=None):
                """Get multiple files from the repo at once.
                The files are named by hash and supplied in filelist.
                If dest is specified, download to the destination
                directory that is given.  If progtrack is not None,
                it contains a ProgressTracker object for the
                downloads."""

                baseurl = self.__get_request_url("file/%s/" % version, pub=pub)
                urllist = []
                progclass = None

                if progtrack:
                        progclass = FileProgress

                for f in filelist:
                        url = urlparse.urljoin(baseurl, f)
                        urllist.append(url)
                        fn = os.path.join(dest, f)
                        self._add_file_url(url, filepath=fn,
                            progclass=progclass, progtrack=progtrack,
                            header=header)

                try:
                        while self._engine.pending:
                                self._engine.run()
                except tx.ExcessiveTransientFailure, e:
                        # Attach a list of failed and successful
                        # requests to this exception.
                        errors, success = self._engine.check_status(urllist,
                            True)

                        errors = self._annotate_exceptions(errors)
                        success = self._url_to_request(success)
                        e.failures = errors
                        e.success = success

                        # Reset the engine before propagating exception.
                        self._engine.reset()
                        raise

                errors = self._engine.check_status(urllist)

                # Transient errors are part of standard control flow.
                # The repo's caller will look at these and decide whether
                # to throw them or not.  Permanant failures are raised
                # by the transport engine as soon as they occur.
                #
                # This adds an attribute that describes the request to the
                # exception, if we were able to figure it out.

                return self._annotate_exceptions(errors)

        def get_url(self):
                """Returns the repo's url."""

                return self._url

        def get_repouri_key(self):
                """Returns the repo's TransportRepoURI key, used to uniquely
                identify this TransportRepoURI."""

                return self._repouri.key()

        def get_versions(self, header=None, ccancel=None):
                """Query the repo for versions information.
                Returns a fileobject. If server returns 401 (Unauthorized)
                check for presence of X-IPkg-Error header and decode."""

                requesturl = self.__get_request_url("versions/0/")
                fobj = self._fetch_url(requesturl, header, ccancel=ccancel,
                    failonerror=False)

                try:
                        # Bogus request to trigger
                        # StreamingFileObj.__fill_buffer(), otherwise the
                        # TransportProtoError won't be raised here. We can't
                        # use .read() since this will empty the data buffer.
                        fobj.getheader("octopus", None)
                except tx.TransportProtoError, e:
                        if e.code == httplib.UNAUTHORIZED:
                                exc_type, exc_value, exc_tb = sys.exc_info()
                                try:
                                        e.details = self._analyze_server_error(
                                             fobj.getheader("X-IPkg-Error",
                                             None))
                                except:
                                        # If analysis fails, raise original
                                        # exception.
                                        raise exc_value, None, exc_tb
                        raise

                return fobj

        def has_version_data(self):
                """Returns true if this repo knows its version information."""

                return self._verdata is not None

        def publish_add(self, action, header=None, progtrack=None,
            trans_id=None):
                """The publish operation that adds content to a repository.
                The action must be populated with a data property.
                Callers may supply a header, and should supply a transaction
                id in trans_id."""

                attrs = action.attrs
                data_fobj = None
                data = None
                progclass = None

                if progtrack:
                        progclass = FileProgress

                baseurl = self.__get_request_url("add/0/")
                request_str = "%s/%s" % (trans_id, action.name)
                requesturl = urlparse.urljoin(baseurl, request_str)

                if action.data:
                        data_fobj = action.data()
                else:
                        data = ""

                headers = dict(
                    ("X-IPkg-SetAttr%s" % i, "%s=%s" % (k, attrs[k]))
                    for i, k in enumerate(attrs)
                )

                if header:
                        headers.update(header)

                fobj = self._post_url(requesturl, header=headers,
                    data_fobj=data_fobj, data=data, failonerror=False,
                    progclass=progclass, progtrack=progtrack)
                self.__check_response_body(fobj)

        def publish_add_file(self, pth, header=None, trans_id=None):
                """The publish operation that adds content to a repository.
                The action must be populated with a data property.
                Callers may supply a header, and should supply a transaction
                id in trans_id."""

                attrs = {}
                baseurl = self.__get_request_url("file/1/")
                requesturl = urlparse.urljoin(baseurl, trans_id)

                headers = dict(
                    ("X-IPkg-SetAttr%s" % i, "%s=%s" % (k, attrs[k]))
                    for i, k in enumerate(attrs)
                )

                if header:
                        headers.update(header)

                fobj = self._post_url(requesturl, header=headers, data_fp=pth)
                self.__check_response_body(fobj)

        def publish_abandon(self, header=None, trans_id=None):
                """The 'abandon' publication operation, that tells a
                Repository to abort the current transaction.  The caller
                must specify the transaction id in trans_id. Returns
                a (publish-state, fmri) tuple."""

                baseurl = self.__get_request_url("abandon/0/")
                requesturl = urlparse.urljoin(baseurl, trans_id)
                fobj = self._fetch_url(requesturl, header=header,
                    failonerror=False)

                try:
                        fobj.free_buffer = False
                        fobj.read()
                        state = fobj.getheader("State", None)
                        pkgfmri = fobj.getheader("Package-FMRI", None)
                except tx.TransportProtoError, e:
                        if e.code == httplib.BAD_REQUEST:
                                exc_type, exc_value, exc_tb = sys.exc_info()
                                try:
                                        e.details = self._parse_html_error(
                                            fobj.read())
                                except:
                                        # If parse fails, raise original
                                        # exception.
                                        raise exc_value, None, exc_tb
                        raise
                finally:
                        fobj.close()

                return state, pkgfmri

        def publish_close(self, header=None, trans_id=None,
            add_to_catalog=False):
                """The close operation tells the Repository to commit
                the transaction identified by trans_id.  The caller may
                specify add_to_catalog, if needed.  This method returns a
                (publish-state, fmri) tuple."""

                headers = {}
                if not add_to_catalog:
                        headers["X-IPkg-Add-To-Catalog"] = 0
                if header:
                        headers.update(header)

                baseurl = self.__get_request_url("close/0/")
                requesturl = urlparse.urljoin(baseurl, trans_id)

                fobj = self._fetch_url(requesturl, header=headers,
                    failonerror=False)

                try:
                        fobj.free_buffer = False
                        fobj.read()
                        state = fobj.getheader("State", None)
                        pkgfmri = fobj.getheader("Package-FMRI", None)
                except tx.TransportProtoError, e:
                        if e.code == httplib.BAD_REQUEST:
                                exc_type, exc_value, exc_tb = sys.exc_info()
                                try:
                                        e.details = self._parse_html_error(
                                            fobj.read())
                                except:
                                        # If parse fails, raise original
                                        # exception.
                                        raise exc_value, None, exc_tb

                        raise
                finally:
                        fobj.close()

                return state, pkgfmri

        def publish_open(self, header=None, client_release=None, pkg_name=None):
                """Begin a publication operation by calling 'open'.
                The caller must specify the client's OS release in
                client_release, and the package's name in pkg_name.
                Returns a transaction-ID."""

                baseurl = self.__get_request_url("open/0/")
                return self.__start_trans(baseurl, header, client_release,
                    pkg_name)

        def __start_trans(self, baseurl, header, client_release, pkg_name):
                """Start a publication transaction."""

                request_str = urllib.quote(pkg_name, "")
                requesturl = urlparse.urljoin(baseurl, request_str)

                headers = {"Client-Release": client_release}
                if header:
                        headers.update(header)

                fobj = self._fetch_url(requesturl, header=headers,
                    failonerror=False)

                try:
                        fobj.free_buffer = False
                        fobj.read()
                        trans_id = fobj.getheader("Transaction-ID", None)
                except tx.TransportProtoError, e:
                        if e.code == httplib.BAD_REQUEST:
                                exc_type, exc_value, exc_tb = sys.exc_info()
                                try:
                                        e.details = self._parse_html_error(
                                            fobj.read())
                                except:
                                        # If parse fails, raise original
                                        # exception.
                                        raise exc_value, None, exc_tb
                        raise
                finally:
                        fobj.close()

                return trans_id

        def publish_append(self, header=None, client_release=None,
            pkg_name=None):
                """Begin a publication operation by calling 'append'.
                The caller must specify the client's OS release in
                client_release, and the package's name in pkg_name.
                Returns a transaction-ID."""

                baseurl = self.__get_request_url("append/0/")
                return self.__start_trans(baseurl, header, client_release,
                    pkg_name)

        def publish_rebuild(self, header=None, pub=None):
                """Attempt to rebuild the package data and search data in the
                repository."""

                requesturl = self.__get_request_url("admin/0", query={
                    "cmd": "rebuild" }, pub=pub)
                fobj = self._fetch_url(requesturl, header=header,
                    failonerror=False)
                self.__check_response_body(fobj)

        def publish_rebuild_indexes(self, header=None, pub=None):
                """Attempt to rebuild the search data in the repository."""

                requesturl = self.__get_request_url("admin/0", query={
                    "cmd": "rebuild-indexes" }, pub=pub)
                fobj = self._fetch_url(requesturl, header=header,
                    failonerror=False)
                self.__check_response_body(fobj)

        def publish_rebuild_packages(self, header=None, pub=None):
                """Attempt to rebuild the package data in the repository."""

                requesturl = self.__get_request_url("admin/0", query={
                    "cmd": "rebuild-packages" }, pub=pub)
                fobj = self._fetch_url(requesturl, header=header,
                    failonerror=False)
                self.__check_response_body(fobj)

        def publish_refresh(self, header=None, pub=None):
                """Attempt to refresh the package data and search data in the
                repository."""

                requesturl = self.__get_request_url("admin/0", query={
                    "cmd": "refresh" }, pub=pub)
                fobj = self._fetch_url(requesturl, header=header,
                    failonerror=False)
                self.__check_response_body(fobj)

        def publish_refresh_indexes(self, header=None, pub=None):
                """Attempt to refresh the search data in the repository."""

                if self.supports_version("admin", [0]) > -1:
                        requesturl = self.__get_request_url("admin/0", query={
                            "cmd": "refresh-indexes" }, pub=pub)
                else:
                        requesturl = self.__get_request_url("index/0/refresh")

                fobj = self._fetch_url(requesturl, header=header,
                    failonerror=False)
                self.__check_response_body(fobj)

        def publish_refresh_packages(self, header=None, pub=None):
                """Attempt to refresh the package data in the repository."""

                requesturl = self.__get_request_url("admin/0", query={
                    "cmd": "refresh-packages" }, pub=pub)
                fobj = self._fetch_url(requesturl, header=header,
                    failonerror=False)
                self.__check_response_body(fobj)

        def supports_version(self, op, verlist):
                """Returns version-id of highest supported version.
                If the version is not supported, or no data is available,
                -1 is returned instead."""

                if not self.has_version_data() or op not in self._verdata:
                        return -1

                # This code assumes that both the verlist and verdata
                # are sorted in reverse order.  This behavior is currently
                # implemented in the transport code.

                for v in verlist:
                        if v in self._verdata[op]:
                                return v
                return -1

        def touch_manifest(self, mfst, header=None, ccancel=None, pub=None):
                """Invoke HTTP HEAD to send manifest intent data."""

                baseurl = self.__get_request_url("manifest/0/", pub=pub)
                requesturl = urlparse.urljoin(baseurl, mfst)

                resp = self._fetch_url_header(requesturl, header,
                    ccancel=ccancel)

                # response is empty, or should be.
                resp.read()

                return True

        def build_refetch_header(self, header):
                """For HTTP requests that have failed due to corrupt content,
                if that request didn't specify 'Cache-control: no-cache' in
                its headers then we can try the request with that additional
                header, which can help where a web cache is serving corrupt
                content.
                """

                if header is None:
                        header = {}

                if header.get("Cache-Control", "") != "no-cache":
                        header["Cache-Control"] = "no-cache"
                        header["Pragma"] = "no-cache"
                        return header
                return header


class HTTPSRepo(HTTPRepo):

        def __init__(self, repostats, repouri, engine):
                """Create a http repo.  Repostats is a RepoStats object.
                Repouri is a TransportRepoURI object.  Engine is a transport
                engine object.

                The convenience function new_repo() can be used to create
                the correct repo."""

                HTTPRepo.__init__(self, repostats, repouri, engine)

        # override the download functions to use ssl cert/key
        def _add_file_url(self, url, filepath=None, progclass=None,
            progtrack=None, header=None, compress=False):
                self._engine.add_url(url, filepath=filepath,
                    progclass=progclass, progtrack=progtrack,
                    sslcert=self._repouri.ssl_cert,
                    sslkey=self._repouri.ssl_key, repourl=self._url,
                    header=header, compressible=compress,
                    runtime_proxy=self._repouri.runtime_proxy,
                    proxy=self._repouri.proxy)

        def _fetch_url(self, url, header=None, compress=False, ccancel=None,
            failonerror=True):
                return self._engine.get_url(url, header=header,
                    sslcert=self._repouri.ssl_cert,
                    sslkey=self._repouri.ssl_key, repourl=self._url,
                    compressible=compress, ccancel=ccancel,
                    failonerror=failonerror,
                    runtime_proxy=self._repouri.runtime_proxy,
                    proxy=self._repouri.proxy)

        def _fetch_url_header(self, url, header=None, ccancel=None,
            failonerror=True):
                return self._engine.get_url_header(url, header=header,
                    sslcert=self._repouri.ssl_cert,
                    sslkey=self._repouri.ssl_key, repourl=self._url,
                    ccancel=ccancel, failonerror=failonerror,
                    runtime_proxy=self._repouri.runtime_proxy,
                    proxy=self._repouri.proxy)

        def _post_url(self, url, data=None, header=None, ccancel=None,
            data_fobj=None, data_fp=None, failonerror=True, progclass=None,
            progtrack=None):
                return self._engine.send_data(url, data=data, header=header,
                    sslcert=self._repouri.ssl_cert,
                    sslkey=self._repouri.ssl_key, repourl=self._url,
                    ccancel=ccancel, data_fobj=data_fobj,
                    data_fp=data_fp, failonerror=failonerror,
<<<<<<< HEAD
=======
                    progclass=progclass, progtrack=progtrack,
>>>>>>> b056e2f1
                    runtime_proxy=self._repouri.runtime_proxy,
                    proxy=self._repouri.proxy)


class _FilesystemRepo(TransportRepo):
        """Private implementation of transport repository logic for filesystem
        repositories.
        """

        def __init__(self, repostats, repouri, engine, frepo=None):
                """Create a file repo.  Repostats is a RepoStats object.
                Repouri is a TransportRepoURI object.  Engine is a transport
                engine object.  If the caller wants to pass a Repository
                object instead of having FileRepo create one, it should
                pass the object in the frepo argument.

                The convenience function new_repo() can be used to create
                the correct repo."""

                self._frepo = frepo
                self._url = repostats.url
                self._repouri = repouri
                self._engine = engine
                self._verdata = None
                self.__stats = repostats

                # If caller supplied a Repository object, we're done. Return.
                if self._frepo:
                        return

                try:
                        scheme, netloc, path, params, query, fragment = \
                            urlparse.urlparse(self._repouri.uri, "file",
                            allow_fragments=0)
                        path = urllib.url2pathname(path)
                        self._frepo = svr_repo.Repository(read_only=True,
                            root=path)
                except cfg.ConfigError, e:
                        reason = _("The configuration file for the repository "
                            "is invalid or incomplete:\n%s") % e
                        ex = tx.TransportProtoError("file", errno.EINVAL,
                            reason=reason, repourl=self._url)
                        self.__record_proto_error(ex)
                        raise ex
                except svr_repo.RepositoryInvalidError, e:
                        ex = tx.TransportProtoError("file", errno.EINVAL,
                            reason=str(e), repourl=self._url)
                        self.__record_proto_error(ex)
                        raise ex
                except Exception, e:
                        ex = tx.TransportProtoError("file", errno.EPROTO,
                            reason=str(e), repourl=self._url)
                        self.__record_proto_error(ex)
                        raise ex

        def __del__(self):
                # Dump search cache if repo goes out of scope.
                if self._frepo:
                        self._frepo.reset_search()
                        self._frepo = None

        def _add_file_url(self, url, filepath=None, progclass=None,
            progtrack=None, header=None, compress=False):
                self._engine.add_url(url, filepath=filepath,
                    progclass=progclass, progtrack=progtrack, repourl=self._url,
                    header=header, compressible=False)

        def _fetch_url(self, url, header=None, compress=False, ccancel=None,
            failonerror=True):
                return self._engine.get_url(url, header, repourl=self._url,
                    compressible=False, ccancel=ccancel,
                    failonerror=failonerror)

        def _fetch_url_header(self, url, header=None, ccancel=None,
            failonerror=True):
                return self._engine.get_url_header(url, header,
                    repourl=self._url, ccancel=ccancel, failonerror=failonerror)

        def __record_proto_error(self, ex):
                """Private helper function that records a protocol error that
                was raised by the class instead of the transport engine.  It
                records both that a transaction was initiated and that an
                error occurred."""

                self.__stats.record_tx()
                self.__stats.record_error(decayable=ex.decayable)

        def add_version_data(self, verdict):
                """Cache the information about what versions a repository
                supports."""

                self._verdata = verdict

        def do_search(self, data, header=None, ccancel=None, pub=None):
                """Perform a search against repo."""

                pub_prefix = getattr(pub, "prefix", None)
                try:
                        res_list = self._frepo.search(data, pub=pub_prefix)
                except svr_repo.RepositorySearchUnavailableError:
                        ex = tx.TransportProtoError("file", errno.EAGAIN,
                            reason=_("Search temporarily unavailable."),
                            repourl=self._url)
                        self.__record_proto_error(ex)
                        raise ex
                except sqp.QueryException, e:
                        ex = tx.TransportProtoError("file", errno.EINVAL,
                            reason=str(e), repourl=self._url)
                        self.__record_proto_error(ex)
                        raise ex
                except Exception, e:
                        ex = tx.TransportProtoError("file", errno.EPROTO,
                            reason=str(e), repourl=self._url)
                        self.__record_proto_error(ex)
                        raise ex

                # In order to be able to have a return code distinguish between
                # no results and search unavailable, we need to use a different
                # http code.  Check and see if there's at least one item in
                # the results.  If not, set the result code to be NO_CONTENT
                # and return.  If there is at least one result, put the result
                # examined back at the front of the results and stream them
                # to the user.
                if len(res_list) == 1:
                        try:
                                tmp = res_list[0].next()
                                res_list = [itertools.chain([tmp], res_list[0])]
                        except StopIteration:
                                self.__stats.record_tx()
                                raise apx.NegativeSearchResult(self._url)

                def output():
                        # Yield the string used to let the client know it's
                        # talking to a valid search server.
                        yield str(sqp.Query.VALIDATION_STRING[1])
                        for i, res in enumerate(res_list):
                                for v, return_type, vals in res:
                                        if return_type == \
                                            sqp.Query.RETURN_ACTIONS:
                                                fmri_str, fv, line = vals
                                                yield "%s %s %s %s %s\n" % \
                                                    (i, return_type, fmri_str,
                                                    urllib.quote(fv),
                                                    line.rstrip())
                                        elif return_type == \
                                            sqp.Query.RETURN_PACKAGES:
                                                fmri_str = vals
                                                yield "%s %s %s\n" % \
                                                    (i, return_type, fmri_str)
                return output()

        def get_catalog1(self, filelist, destloc, header=None, ts=None,
            progtrack=None, pub=None, revalidate=False, redownload=False):
                """Get the files that make up the catalog components
                that are listed in 'filelist'.  Download the files to
                the directory specified in 'destloc'.  The caller
                may optionally specify a dictionary with header
                elements in 'header'.  If a conditional get is
                to be performed, 'ts' should contain a floating point
                value of seconds since the epoch.  This protocol
                doesn't implment revalidate and redownload.  The options
                are ignored."""

                urllist = []
                progclass = None
                pub_prefix = getattr(pub, "prefix", None)

                if progtrack:
                        progclass = ProgressCallback

                # create URL for requests
                for f in filelist:
                        try:
                                url = urlparse.urlunparse(("file", None,
                                    urllib.pathname2url(self._frepo.catalog_1(f,
                                    pub=pub_prefix)), None, None, None))
                        except svr_repo.RepositoryError, e:
                                ex = tx.TransportProtoError("file",
                                    errno.EPROTO, reason=str(e),
                                    repourl=self._url, request=f)
                                self.__record_proto_error(ex)
                                raise ex

                        urllist.append(url)
                        fn = os.path.join(destloc, f)
                        self._add_file_url(url, filepath=fn, header=header,
                            progtrack=progtrack, progclass=progclass)

                try:
                        while self._engine.pending:
                                self._engine.run()
                except tx.ExcessiveTransientFailure, e:
                        # Attach a list of failed and successful
                        # requests to this exception.
                        errors, success = self._engine.check_status(urllist,
                            True)

                        errors = self._annotate_exceptions(errors)
                        success = self._url_to_request(success)
                        e.failures = errors
                        e.success = success

                        # Reset the engine before propagating exception.
                        self._engine.reset()
                        raise

                errors = self._engine.check_status(urllist)

                # Transient errors are part of standard control flow.
                # The repo's caller will look at these and decide whether
                # to throw them or not.  Permanent failures are raised
                # by the transport engine as soon as they occur.
                #
                # This adds an attribute that describes the request to the
                # exception, if we were able to figure it out.

                return self._annotate_exceptions(errors)

        def get_datastream(self, fhash, version, header=None, ccancel=None, pub=None):
                """Get a datastream from a repo.  The name of the
                file is given in fhash."""

                pub_prefix = getattr(pub, "prefix", None)
                try:
                        requesturl = urlparse.urlunparse(("file", None,
                            urllib.pathname2url(self._frepo.file(fhash,
                            pub=pub_prefix)), None, None, None))
                except svr_repo.RepositoryFileNotFoundError, e:
                        ex = tx.TransportProtoError("file", errno.ENOENT,
                            reason=str(e), repourl=self._url, request=fhash)
                        self.__record_proto_error(ex)
                        raise ex
                except svr_repo.RepositoryError, e:
                        ex = tx.TransportProtoError("file", errno.EPROTO,
                            reason=str(e), repourl=self._url, request=fhash)
                        self.__record_proto_error(ex)
                        raise ex
                return self._fetch_url(requesturl, header, ccancel=ccancel)

        def get_publisherinfo(self, header=None, ccancel=None):
                """Get publisher information from the repository."""

                try:
                        pubs = self._frepo.get_publishers()
                        buf = cStringIO.StringIO()
                        p5i.write(buf, pubs)
                except Exception, e:
                        reason = "Unable to retrieve publisher configuration " \
                            "data:\n%s" % e
                        ex = tx.TransportProtoError("file", errno.EPROTO,
                            reason=reason, repourl=self._url)
                        self.__record_proto_error(ex)
                        raise ex
                buf.seek(0)
                return buf

        def get_status(self, header=None, ccancel=None):
                """Get status/0 information from the repository."""

                buf = cStringIO.StringIO()
                try:
                        rstatus = self._frepo.get_status()
                        json.dump(rstatus, buf, ensure_ascii=False, indent=2,
                            sort_keys=True)
                        buf.write("\n")
                except Exception, e:
                        reason = "Unable to retrieve status data:\n%s" % e
                        ex = tx.TransportProtoError("file", errno.EPROTO,
                            reason=reason, repourl=self._url)
                        self.__record_proto_error(ex)
                        raise ex
                buf.seek(0)
                return buf

        def get_manifest(self, fmri, header=None, ccancel=None, pub=None):
                """Get a manifest from repo.  The fmri of the package for the
                manifest is given in fmri."""

                pub_prefix = getattr(pub, "prefix", None)
                try:
                        requesturl = urlparse.urlunparse(("file", None,
                            urllib.pathname2url(self._frepo.manifest(fmri,
                            pub=pub_prefix)), None, None, None))
                except svr_repo.RepositoryError, e:
                        ex = tx.TransportProtoError("file", errno.EPROTO,
                            reason=str(e), repourl=self._url, request=str(fmri))
                        self.__record_proto_error(ex)
                        raise ex

                return self._fetch_url(requesturl, header, ccancel=ccancel)

        def get_manifests(self, mfstlist, dest, progtrack=None, pub=None):
                """Get manifests named in list.  The mfstlist argument contains
                tuples (fmri, header).  This is so that each manifest may have
                unique header information.  The destination directory is spec-
                ified in the dest argument."""

                urlmapping = {}
                progclass = None
                pub_prefix = getattr(pub, "prefix", None)

                if progtrack:
                        progclass = ManifestProgress

                # Errors that happen before the engine is executed must be
                # collected and added to the errors raised during engine
                # execution so that batch processing occurs as expected.
                pre_exec_errors = []
                for fmri, h in mfstlist:
                        try:
                                url = urlparse.urlunparse(("file", None,
                                    urllib.pathname2url(self._frepo.manifest(
                                    fmri, pub=pub_prefix)), None, None, None))
                        except svr_repo.RepositoryError, e:
                                ex = tx.TransportProtoError("file",
                                    errno.EPROTO, reason=str(e),
                                    repourl=self._url, request=str(fmri))
                                self.__record_proto_error(ex)
                                pre_exec_errors.append(ex)
                                continue
                        urlmapping[url] = fmri
                        fn = os.path.join(dest, fmri.get_url_path())
                        self._add_file_url(url, filepath=fn, header=h,
                            progtrack=progtrack, progclass=progclass)

                urllist = urlmapping.keys()

                try:
                        while self._engine.pending:
                                self._engine.run()
                except tx.ExcessiveTransientFailure, e:
                        # Attach a list of failed and successful
                        # requests to this exception.
                        errors, success = self._engine.check_status(urllist,
                            True)

                        errors = self._annotate_exceptions(errors, urlmapping)
                        errors.extend(pre_exec_errors)
                        success = self._url_to_request(success, urlmapping)
                        e.failures = errors
                        e.success = success

                        # Reset the engine before propagating exception.
                        self._engine.reset()
                        raise

                errors = self._engine.check_status(urllist)

                # Transient errors are part of standard control flow.
                # The repo's caller will look at these and decide whether
                # to throw them or not.  Permanant failures are raised
                # by the transport engine as soon as they occur.
                #
                # This adds an attribute that describes the request to the
                # exception, if we were able to figure it out.
                errors = self._annotate_exceptions(errors, urlmapping)

                return errors + pre_exec_errors

        def get_files(self, filelist, dest, progtrack, version, header=None, pub=None):
                """Get multiple files from the repo at once.
                The files are named by hash and supplied in filelist.
                If dest is specified, download to the destination
                directory that is given.  If progtrack is not None,
                it contains a ProgressTracker object for the
                downloads."""

                urllist = []
                progclass = None
                pub_prefix = getattr(pub, "prefix", None)

                if progtrack:
                        progclass = FileProgress

                # Errors that happen before the engine is executed must be
                # collected and added to the errors raised during engine
                # execution so that batch processing occurs as expected.
                pre_exec_errors = []
                for f in filelist:
                        try:
                                url = urlparse.urlunparse(("file", None,
                                    urllib.pathname2url(self._frepo.file(f,
                                    pub=pub_prefix)), None, None, None))
                        except svr_repo.RepositoryFileNotFoundError, e:
                                ex = tx.TransportProtoError("file",
                                    errno.ENOENT, reason=str(e),
                                    repourl=self._url, request=f)
                                self.__record_proto_error(ex)
                                pre_exec_errors.append(ex)
                                continue
                        except svr_repo.RepositoryError, e:
                                ex = tx.TransportProtoError("file",
                                    errno.EPROTO, reason=str(e),
                                    repourl=self._url, request=f)
                                self.__record_proto_error(ex)
                                pre_exec_errors.append(ex)
                                continue
                        urllist.append(url)
                        fn = os.path.join(dest, f)
                        self._add_file_url(url, filepath=fn,
                            progclass=progclass, progtrack=progtrack,
                            header=header)

                try:
                        while self._engine.pending:
                                self._engine.run()
                except tx.ExcessiveTransientFailure, e:
                        # Attach a list of failed and successful
                        # requests to this exception.
                        errors, success = self._engine.check_status(urllist,
                            True)

                        errors = self._annotate_exceptions(errors)
                        errors.extend(pre_exec_errors)
                        success = self._url_to_request(success)
                        e.failures = errors
                        e.success = success

                        # Reset the engine before propagating exception.
                        self._engine.reset()
                        raise

                errors = self._engine.check_status(urllist)

                # Transient errors are part of standard control flow.
                # The repo's caller will look at these and decide whether
                # to throw them or not.  Permanant failures are raised
                # by the transport engine as soon as they occur.
                #
                # This adds an attribute that describes the request to the
                # exception, if we were able to figure it out.
                errors = self._annotate_exceptions(errors)

                return errors + pre_exec_errors

        def get_url(self):
                """Returns the repo's url."""

                return self._url

        def get_repouri_key(self):
                """Returns a key from the TransportRepoURI that can be
                used in a dictionary"""

                return self._repouri.key()

        def get_versions(self, header=None, ccancel=None):
                """Query the repo for versions information.
                Returns a file-like object."""

                buf = cStringIO.StringIO()
                vops = {
                    "abandon": ["0"],
                    "add": ["0"],
                    "admin": ["0"],
                    "append": ["0"],
                    "catalog": ["1"],
                    "close": ["0"],
                    "file": ["0", "1"],
                    "manifest": ["0"],
                    "open": ["0"],
                    "publisher": ["0", "1"],
                    "search": ["1"],
                    "status": ["0"],
                    "versions": ["0"],
                }

                buf.write("pkg-server %s\n" % pkg.VERSION)
                buf.write("\n".join(
                    "%s %s" % (op, " ".join(vers))
                    for op, vers in vops.iteritems()
                ) + "\n")
                buf.seek(0)
                self.__stats.record_tx()
                return buf

        def has_version_data(self):
                """Returns true if this repo knows its version information."""

                return self._verdata is not None

        def publish_add(self, action, header=None, progtrack=None,
            trans_id=None):
                """The publish operation that adds an action and its
                payload (if applicable) to an existing transaction in a
                repository.  The action must be populated with a data property.
                Callers may supply a header, and should supply a transaction
                id in trans_id."""

                # Calling any publication operation sets read_only to False.
                self._frepo.read_only = False

                progclass = None
                if progtrack:
                        progclass = FileProgress
                        progtrack = progclass(progtrack)

                try:
                        self._frepo.add(trans_id, action)
                except svr_repo.RepositoryError, e:
                        if progtrack:
                                progtrack.abort()
                        raise tx.TransportOperationError(str(e))
                else:
                        if progtrack:
                                sz = int(action.attrs.get("pkg.size", 0))
                                progtrack.progress_callback(0, 0, sz, sz)

        def publish_add_file(self, pth, header=None, trans_id=None):
                """The publish operation that adds a file to an existing
                transaction."""

                try:
                        self._frepo.add_file(trans_id, pth)
                except svr_repo.RepositoryError, e:
                        raise tx.TransportOperationError(str(e))

        def publish_abandon(self, header=None, trans_id=None):
                """The abandon operation, that tells a Repository to abort
                the current transaction.  The caller must specify the
                transaction id in trans_id. Returns a (publish-state, fmri)
                tuple."""

                # Calling any publication operation sets read_only to False.
                self._frepo.read_only = False

                try:
                        pkg_state = self._frepo.abandon(trans_id)
                except svr_repo.RepositoryError, e:
                        raise tx.TransportOperationError(str(e))

                return None, pkg_state

        def publish_close(self, header=None, trans_id=None,
            add_to_catalog=False):
                """The close operation tells the Repository to commit
                the transaction identified by trans_id.  The caller may
                specify add_to_catalog, if needed.  This method returns a
                (publish-state, fmri) tuple."""

                # Calling any publication operation sets read_only to False.
                self._frepo.read_only = False

                try:
                        pkg_fmri, pkg_state = self._frepo.close(trans_id,
                            add_to_catalog=add_to_catalog)
                except svr_repo.RepositoryError, e:
                        raise tx.TransportOperationError(str(e))

                return pkg_fmri, pkg_state

        def publish_open(self, header=None, client_release=None, pkg_name=None):
                """Begin a publication operation by calling 'open'.
                The caller must specify the client's OS release in
                client_release, and the package's name in pkg_name.
                Returns a transaction-ID string."""

                # Calling any publication operation sets read_only to False.
                self._frepo.read_only = False

                try:
                        trans_id = self._frepo.open(client_release, pkg_name)
                except svr_repo.RepositoryError, e:
                        raise tx.TransportOperationError(str(e))

                return trans_id

        def publish_append(self, header=None, client_release=None,
            pkg_name=None):

                # Calling any publication operation sets read_only to False.
                self._frepo.read_only = False

                try:
                        trans_id = self._frepo.append(client_release, pkg_name)
                except svr_repo.RepositoryError, e:
                        raise tx.TransportOperationError(str(e))

                return trans_id

        def publish_rebuild(self, header=None, pub=None):
                """Attempt to rebuild the package data and search data in the
                repository."""

                # Calling any publication operation sets read_only to False.
                self._frepo.read_only = False

                pub_prefix = getattr(pub, "prefix", None)
                try:
                        self._frepo.rebuild(pub=pub_prefix,
                            build_catalog=True, build_index=True)
                except svr_repo.RepositoryError, e:
                        raise tx.TransportOperationError(str(e))

        def publish_rebuild_indexes(self, header=None, pub=None):
                """Attempt to rebuild the search data in the repository."""

                # Calling any publication operation sets read_only to False.
                self._frepo.read_only = False

                pub_prefix = getattr(pub, "prefix", None)
                try:
                        self._frepo.rebuild(pub=pub_prefix,
                            build_catalog=False, build_index=True)
                except svr_repo.RepositoryError, e:
                        raise tx.TransportOperationError(str(e))

        def publish_rebuild_packages(self, header=None, pub=None):
                """Attempt to rebuild the package data in the repository."""

                # Calling any publication operation sets read_only to False.
                self._frepo.read_only = False

                pub_prefix = getattr(pub, "prefix", None)
                try:
                        self._frepo.rebuild(pub=pub_prefix,
                            build_catalog=True, build_index=False)
                except svr_repo.RepositoryError, e:
                        raise tx.TransportOperationError(str(e))

        def publish_refresh(self, header=None, pub=None):
                """Attempt to refresh the package data and search data in the
                repository."""

                # Calling any publication operation sets read_only to False.
                self._frepo.read_only = False

                pub_prefix = getattr(pub, "prefix", None)
                try:
                        self._frepo.add_content(pub=pub_prefix,
                            refresh_index=True)
                except svr_repo.RepositoryError, e:
                        raise tx.TransportOperationError(str(e))

        def publish_refresh_indexes(self, header=None, pub=None):
                """Attempt to refresh the search data in the repository."""

                # Calling any publication operation sets read_only to False.
                self._frepo.read_only = False

                try:
                        self._frepo.refresh_index()
                except svr_repo.RepositoryError, e:
                        raise tx.TransportOperationError(str(e))

        def publish_refresh_packages(self, header=None, pub=None):
                """Attempt to refresh the package data in the repository."""

                # Calling any publication operation sets read_only to False.
                self._frepo.read_only = False

                pub_prefix = getattr(pub, "prefix", None)
                try:
                        self._frepo.add_content(pub=pub_prefix,
                            refresh_index=False)
                except svr_repo.RepositoryError, e:
                        raise tx.TransportOperationError(str(e))

        def supports_version(self, op, verlist):
                """Returns version-id of highest supported version.
                If the version is not supported, or no data is available,
                -1 is returned instead."""

                if not self.has_version_data() or op not in self._verdata:
                        return -1

                # This code assumes that both the verlist and verdata
                # are sorted in reverse order.  This behavior is currently
                # implemented in the transport code.

                for v in verlist:
                        if v in self._verdata[op]:
                                return v
                return -1

        def touch_manifest(self, mfst, header=None, ccancel=None, pub=None):
                """No-op for file://."""

                return True

        def build_refetch_header(self, header):
                """Pointless to attempt refetch of corrupt content for
                this protocol."""

                return header

class _ArchiveRepo(TransportRepo):
        """Private implementation of transport repository logic for repositories
        contained within an archive.
        """

        def __init__(self, repostats, repouri, engine):
                """Create a file repo.  Repostats is a RepoStats object.
                Repouri is a TransportRepoURI object.  Engine is a transport
                engine object.

                The convenience function new_repo() can be used to create
                the correct repo."""

                self._arc = None
                self._url = repostats.url
                self._repouri = repouri
                self._engine = engine
                self._verdata = None
                self.__stats = repostats

                try:
                        scheme, netloc, path, params, query, fragment = \
                            urlparse.urlparse(self._repouri.uri, "file",
                            allow_fragments=0)
                        # Path must be rstripped of separators to be used as
                        # a file.
                        path = urllib.url2pathname(path.rstrip(os.path.sep))
                        self._arc = pkg.p5p.Archive(path, mode="r")
                except pkg.p5p.InvalidArchive, e:
                        ex = tx.TransportProtoError("file", errno.EINVAL,
                            reason=str(e), repourl=self._url)
                        self.__record_proto_error(ex)
                        raise ex
                except Exception, e:
                        ex = tx.TransportProtoError("file", errno.EPROTO,
                            reason=str(e), repourl=self._url)
                        self.__record_proto_error(ex)
                        raise ex

        def __record_proto_error(self, ex):
                """Private helper function that records a protocol error that
                was raised by the class instead of the transport engine.  It
                records both that a transaction was initiated and that an
                error occurred."""

                self.__stats.record_tx()
                self.__stats.record_error(decayable=ex.decayable)

        def add_version_data(self, verdict):
                """Cache the information about what versions a repository
                supports."""

                self._verdata = verdict

        def get_catalog1(self, filelist, destloc, header=None, ts=None,
            progtrack=None, pub=None, revalidate=False, redownload=False):
                """Get the files that make up the catalog components
                that are listed in 'filelist'.  Download the files to
                the directory specified in 'destloc'.  The caller
                may optionally specify a dictionary with header
                elements in 'header'.  If a conditional get is
                to be performed, 'ts' should contain a floating point
                value of seconds since the epoch.  This protocol
                doesn't implment revalidate and redownload.  The options
                are ignored."""

                pub_prefix = getattr(pub, "prefix", None)
                errors = []
                for f in filelist:
                        try:
                                self._arc.extract_catalog1(f, destloc,
                                   pub=pub_prefix)
                                if progtrack:
                                        fs = os.stat(os.path.join(destloc, f))
                                        progtrack.refresh_progress(pub,
                                            fs.st_size)
                        except pkg.p5p.UnknownArchiveFiles, e:
                                ex = tx.TransportProtoError("file",
                                    errno.ENOENT, reason=str(e),
                                    repourl=self._url, request=f)
                                self.__record_proto_error(ex)
                                errors.append(ex)
                                continue
                        except Exception, e:
                                ex = tx.TransportProtoError("file",
                                    errno.EPROTO, reason=str(e),
                                    repourl=self._url, request=f)
                                self.__record_proto_error(ex)
                                errors.append(ex)
                                continue
                return errors

        def get_datastream(self, fhash, version, header=None, ccancel=None,
            pub=None):
                """Get a datastream from a repo.  The name of the file is given
                in fhash."""

                pub_prefix = getattr(pub, "prefix", None)
                try:
                        return self._arc.get_package_file(fhash,
                            pub=pub_prefix)
                except pkg.p5p.UnknownArchiveFiles, e:
                        ex = tx.TransportProtoError("file", errno.ENOENT,
                            reason=str(e), repourl=self._url, request=fhash)
                        self.__record_proto_error(ex)
                        raise ex
                except Exception, e:
                        ex = tx.TransportProtoError("file", errno.EPROTO,
                            reason=str(e), repourl=self._url, request=fhash)
                        self.__record_proto_error(ex)
                        raise ex

        def get_publisherinfo(self, header=None, ccancel=None):
                """Get publisher information from the repository."""

                try:
                        pubs = self._arc.get_publishers()
                        buf = cStringIO.StringIO()
                        p5i.write(buf, pubs)
                except Exception, e:
                        reason = "Unable to retrieve publisher configuration " \
                            "data:\n%s" % e
                        ex = tx.TransportProtoError("file", errno.EPROTO,
                            reason=reason, repourl=self._url)
                        self.__record_proto_error(ex)
                        raise ex
                buf.seek(0)
                return buf

        def get_manifest(self, fmri, header=None, ccancel=None, pub=None):
                """Get a manifest from repo.  The fmri of the package for the
                manifest is given in fmri."""

                try:
                        return self._arc.get_package_manifest(fmri, raw=True)
                except pkg.p5p.UnknownPackageManifest, e:
                        ex = tx.TransportProtoError("file", errno.ENOENT,
                            reason=str(e), repourl=self._url, request=fmri)
                        self.__record_proto_error(ex)
                        raise ex
                except Exception, e:
                        ex = tx.TransportProtoError("file", errno.EPROTO,
                            reason=str(e), repourl=self._url, request=fmri)
                        self.__record_proto_error(ex)
                        raise ex

        def get_manifests(self, mfstlist, dest, progtrack=None, pub=None):
                """Get manifests named in list.  The mfstlist argument contains
                tuples (fmri, header).  This is so that each manifest may have
                unique header information.  The destination directory is spec-
                ified in the dest argument."""

                errors = []
                for fmri, h in mfstlist:
                        try:
                                self._arc.extract_package_manifest(fmri, dest,
                                   filename=fmri.get_url_path())
                                if progtrack:
                                        fs = os.stat(os.path.join(dest,
                                            fmri.get_url_path()))
                                        progtrack.manifest_fetch_progress(
                                            completion=True)
                        except pkg.p5p.UnknownPackageManifest, e:
                                ex = tx.TransportProtoError("file",
                                    errno.ENOENT, reason=str(e),
                                    repourl=self._url, request=fmri)
                                self.__record_proto_error(ex)
                                errors.append(ex)
                                continue
                        except Exception, e:
                                ex = tx.TransportProtoError("file",
                                    errno.EPROTO, reason=str(e),
                                    repourl=self._url, request=fmri)
                                self.__record_proto_error(ex)
                                errors.append(ex)
                                continue
                return errors

        def get_files(self, filelist, dest, progtrack, version, header=None, pub=None):
                """Get multiple files from the repo at once.
                The files are named by hash and supplied in filelist.
                If dest is specified, download to the destination
                directory that is given.  If progtrack is not None,
                it contains a ProgressTracker object for the
                downloads."""

                pub_prefix = getattr(pub, "prefix", None)
                errors = []
                for f in filelist:
                        try:
                                self._arc.extract_package_files([f], dest,
                                    pub=pub_prefix)
                                if progtrack:
                                        fs = os.stat(os.path.join(dest, f))
                                        progtrack.download_add_progress(1,
                                            fs.st_size)
                        except pkg.p5p.UnknownArchiveFiles, e:
                                ex = tx.TransportProtoError("file",
                                    errno.ENOENT, reason=str(e),
                                    repourl=self._url, request=f)
                                self.__record_proto_error(ex)
                                errors.append(ex)
                                continue
                        except Exception, e:
                                ex = tx.TransportProtoError("file",
                                    errno.EPROTO, reason=str(e),
                                    repourl=self._url, request=f)
                                self.__record_proto_error(ex)
                                errors.append(ex)
                                continue
                return errors

        def get_url(self):
                """Returns the repo's url."""

                return self._url

        def get_repouri_key(self):
                """Returns the repo's RepositoryURI."""

                return self._repouri.key()

        def get_versions(self, header=None, ccancel=None):
                """Query the repo for versions information.
                Returns a file-like object."""

                buf = cStringIO.StringIO()
                vops = {
                    "catalog": ["1"],
                    "file": ["0"],
                    "manifest": ["0"],
                    "publisher": ["0", "1"],
                    "versions": ["0"],
                }

                buf.write("pkg-server %s\n" % pkg.VERSION)
                buf.write("\n".join(
                    "%s %s" % (op, " ".join(vers))
                    for op, vers in vops.iteritems()
                ) + "\n")
                buf.seek(0)
                self.__stats.record_tx()
                return buf

        def has_version_data(self):
                """Returns true if this repo knows its version information."""

                return self._verdata is not None

        def supports_version(self, op, verlist):
                """Returns version-id of highest supported version.
                If the version is not supported, or no data is available,
                -1 is returned instead."""

                if not self.has_version_data() or op not in self._verdata:
                        return -1

                # This code assumes that both the verlist and verdata
                # are sorted in reverse order.  This behavior is currently
                # implemented in the transport code.

                for v in verlist:
                        if v in self._verdata[op]:
                                return v
                return -1

        def touch_manifest(self, mfst, header=None, ccancel=None, pub=None):
                """No-op."""
                return True

        def build_refetch_header(self, header):
                """Pointless to attempt refetch of corrupt content for
                  this protocol."""
                return header


class FileRepo(object):
        """Factory class for creating transport repository objects for
        filesystem-based repository sources.
        """

        def __new__(cls, repostats, repouri, engine, frepo=None):
                """Returns a new transport repository object based on the
                provided information.

                'repostats' is a RepoStats object.

                'repouri' is a TransportRepoURI object.
                
                'engine' is a transport engine object.

                'frepo' is an optional Repository object to use instead
                of creating one.

                The convenience function new_repo() can be used to create
                the correct repo."""

                try:
                        scheme, netloc, path, params, query, fragment = \
                            urlparse.urlparse(repouri.uri, "file",
                            allow_fragments=0)
                        path = urllib.url2pathname(path)
                except Exception, e:
                        ex = tx.TransportProtoError("file", errno.EPROTO,
                            reason=str(e), repourl=repostats.url)
                        repostats.record_tx()
                        repostats.record_error(decayable=ex.decayable)
                        raise ex

                # Path must be rstripped of separators for this check to
                # succeed.
                if not frepo and os.path.isfile(path.rstrip(os.path.sep)):
                        # Assume target is a repository archive.
                        return _ArchiveRepo(repostats, repouri, engine)

                # Assume target is a filesystem repository.
                return _FilesystemRepo(repostats, repouri, engine, frepo=frepo)


# ProgressCallback objects that bridge the interfaces between ProgressTracker,
# and the necessary callbacks for the TransportEngine.

class ProgressCallback(object):
        """This class bridges the interfaces between a ProgressTracker
        object and the progress callback that's provided by Pycurl.
        Since progress callbacks are per curl handle, and handles aren't
        guaranteed to succeed, this object watches a handle's progress
        and updates the tracker accordingly."""

        def __init__(self, progtrack):
                self.progtrack = progtrack

        def abort(self):
                """Download failed."""
                pass

        def commit(self, size):
                """This download has succeeded.  The size argument is
                the total size that the client received."""
                pass

        def progress_callback(self, dltot, dlcur, ultot, ulcur):
                """Called by pycurl/libcurl framework to update
                progress tracking."""

                if hasattr(self.progtrack, "check_cancelation") and \
                    self.progtrack.check_cancelation():
                        return -1

                return 0

class CatalogProgress(ProgressCallback):
        """This class bridges the interfaces between a ProgressTracker's
        refresh code and the progress callback for that's provided by Pycurl."""

        def __init__(self, progtrack):
                ProgressCallback.__init__(self, progtrack)
                self.dltotal = 0
                self.dlcurrent = 0
                self.completed = False

        def abort(self):
                """Download failed.  Remove the amount of bytes downloaded
                by this file from the ProgressTracker."""

                self.progtrack.refresh_progress(None, -self.dlcurrent)
                self.completed = True

        def commit(self, size):
                #
                # This callback is not interesting to us because
                # catalogs are stored uncompressed-- and size is the
                # size of the resultant object on disk, not the total
                # xfer size.
                #
                pass


        def progress_callback(self, dltot, dlcur, ultot, ulcur):
                """Called by pycurl/libcurl framework to update
                progress tracking."""

                if hasattr(self.progtrack, "check_cancelation") and \
                    self.progtrack.check_cancelation():
                        return -1

                if self.dltotal != dltot:
                        self.dltotal = dltot

                new_progress = int(dlcur - self.dlcurrent)
                if new_progress > 0:
                        self.dlcurrent += new_progress
                        self.progtrack.refresh_progress(None, new_progress)

                return 0

class ManifestProgress(ProgressCallback):
        """This class bridges the interfaces between a ProgressTracker's
        manifest fetching code and the progress callback for that's provided by
        Pycurl."""

        def abort(self):
                """Download failed.  Remove the amount of bytes downloaded
                by this file from the ProgressTracker."""
		pass

        def commit(self, size):
                """Indicate that this download has succeeded."""
                self.progtrack.manifest_fetch_progress(completion=True)

        def progress_callback(self, dltot, dlcur, ultot, ulcur):
                """Called by pycurl/libcurl framework to update
                progress tracking."""

                if hasattr(self.progtrack, "check_cancelation") and \
                    self.progtrack.check_cancelation():
                        return -1
                self.progtrack.manifest_fetch_progress(completion=False)
                return 0

class FileProgress(ProgressCallback):
        """This class bridges the interfaces between a ProgressTracker
        object and the progress callback that's provided by Pycurl.
        Since progress callbacks are per curl handle, and handles aren't
        guaranteed to succeed, this object watches a handle's progress
        and updates the tracker accordingly.  If the handle fails,
        it will correctly remove the bytes from the file.  The curl
        callback reports bytes even when it doesn't make progress.
        It's necessary to keep additonal state here, since the client's
        ProgressTracker has global counts of the bytes.  If we're
        unable to keep a per-file count, the numbers will get
        lost quickly."""

        def __init__(self, progtrack):
                ProgressCallback.__init__(self, progtrack)
                self.dltotal = 0
                self.dlcurrent = 0
                self.ultotal = 0
                self.ulcurrent = 0
                self.completed = False

        def abort(self):
                """Download failed.  Remove the amount of bytes downloaded
                by this file from the ProgressTracker."""

                self.progtrack.download_add_progress(0, -self.dlcurrent)
                self.progtrack.upload_add_progress(-self.ulcurrent)
                self.completed = True

        def commit(self, size):
                """Indicate that this download has succeeded.  The size
                argument is the total size that we received.  Compare this
                value against the dlcurrent.  If it's out of sync, which
                can happen if the underlying framework swaps our request
                across connections, adjust the progress tracker by the
                amount we're off."""

                adjustment = int(size - self.dlcurrent)

                self.progtrack.download_add_progress(1, adjustment)
                self.completed = True

        def progress_callback(self, dltot, dlcur, ultot, ulcur):
                """Called by pycurl/libcurl framework to update
                progress tracking."""

                if hasattr(self.progtrack, "check_cancelation") and \
                    self.progtrack.check_cancelation():
                        return -1

                if self.completed:
                        return 0

                if self.dltotal != dltot:
                        self.dltotal = dltot

                new_progress = int(dlcur - self.dlcurrent)
                if new_progress > 0:
                        self.dlcurrent += new_progress
                        self.progtrack.download_add_progress(0, new_progress)

                if self.ultotal != ultot:
                        self.ultotal = ultot

                new_progress = int(ulcur - self.ulcurrent)
                if new_progress > 0:
                        self.ulcurrent += new_progress
                        self.progtrack.upload_add_progress(new_progress)

                return 0


# cache transport repo objects, so one isn't created on every operation

class RepoCache(object):
        """An Object that caches repository objects.  Used to make
        sure that repos are re-used instead of re-created for each
        operation. The objects are keyed by TransportRepoURI.key()
        objects."""

        # Schemes supported by the cache.
        supported_schemes = {
            "file": FileRepo,
            "http": HTTPRepo,
            "https": HTTPSRepo,
        }

        update_schemes = {
            "file": FileRepo
        }

        def __init__(self, engine):
                """Caller must include a TransportEngine."""

                self.__engine = engine
                self.__cache = {}

        def __contains__(self, repouri):
                return repouri.key() in self.__cache

        def clear_cache(self):
                """Flush the contents of the cache."""

                self.__cache = {}

        def new_repo(self, repostats, repouri):
                """Create a new repo server for the given repouri object."""

                scheme = repouri.scheme

                if scheme not in RepoCache.supported_schemes:
                        raise tx.TransportOperationError("Scheme %s not"
                            " supported by transport." % scheme)

                if repouri.key() in self.__cache:
                        return self.__cache[repouri.key()]

                repo = RepoCache.supported_schemes[scheme](repostats, repouri,
                    self.__engine)

                self.__cache[repouri.key()] = repo
                return repo

        def update_repo(self, repostats, repouri, repository):
                """For the FileRepo, some callers need to update its
                Repository object.  They should use this method to do so.
                If the Repo isn't in the cache, it's created and added."""

                scheme = repouri.scheme

                if scheme not in RepoCache.update_schemes:
                        return

                if repouri.key() in self.__cache:
                        repo = self.__cache[repouri.key()]
                        repo._frepo = repository
                        return

                repo = RepoCache.update_schemes[scheme](repostats, repouri,
                    self.__engine, frepo=repository)

                self.__cache[repouri.key()] = repo

        def remove_repo(self, repo=None, url=None):
                """Remove a repo from the cache.  Caller must supply
                either a TransportRepoURI object or a URL."""
                self.contents()

                if repo:
                        repouri = repo
                if url:
                        repouri = TransportRepoURI(url)
                else:
                        raise ValueError, "Must supply either a repo or a uri."

                if repouri.key() in self.__cache:
                        del self.__cache[repouri.key()]<|MERGE_RESOLUTION|>--- conflicted
+++ resolved
@@ -1122,10 +1122,7 @@
                     sslkey=self._repouri.ssl_key, repourl=self._url,
                     ccancel=ccancel, data_fobj=data_fobj,
                     data_fp=data_fp, failonerror=failonerror,
-<<<<<<< HEAD
-=======
                     progclass=progclass, progtrack=progtrack,
->>>>>>> b056e2f1
                     runtime_proxy=self._repouri.runtime_proxy,
                     proxy=self._repouri.proxy)
 
